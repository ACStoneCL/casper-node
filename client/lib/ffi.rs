//! Foreign function interfaces.

use std::{
    convert::TryInto,
    ffi::CStr,
    os::raw::{c_char, c_uchar},
    slice,
    sync::Mutex,
};

use once_cell::sync::Lazy;
use tokio::runtime;

use super::error::{Error, Result};

static LAST_ERROR: Lazy<Mutex<Option<Error>>> = Lazy::new(|| Mutex::new(None));
static RUNTIME: Lazy<Mutex<Option<runtime::Runtime>>> = Lazy::new(|| Mutex::new(None));

fn set_last_error(error: Error) {
    let last_error = &mut *LAST_ERROR.lock().expect("should lock");
    *last_error = Some(error)
}

/// FFI representation of [Error](super::Error)
///
/// The full error can be extracted with get_last_error. See [Error](super::Error) for more details
/// on what these mean.
#[allow(non_camel_case_types, missing_docs)]
#[repr(C)]
pub enum casper_error_t {
    CASPER_SUCCESS = 0,
    CASPER_FAILED_TO_PARSE_KEY = -1,
    CASPER_FAILED_TO_PARSE_UREF = -2,
    CASPER_FAILED_TO_PARSE_INT = -3,
    CASPER_FAILED_TO_PARSE_TIME_DIFF = -4,
    CASPER_FAILED_TO_PARSE_TIMESTAMP = -5,
    CASPER_FAILED_TO_PARSE_UINT = -6,
    CASPER_FAILED_TO_GET_RESPONSE = -7,
    CASPER_FAILED_TO_PARSE_RESPONSE = -8,
    CASPER_FILE_ALREADY_EXISTS = -9,
    CASPER_UNSUPPORTED_ALGORITHM = -10,
    CASPER_RESPONSE_IS_ERROR = -11,
    CASPER_INVALID_JSON = -12,
    CASPER_INVALID_RPC_RESPONSE = -13,
    CASPER_FAILED_SENDING = -14,
    CASPER_IO_ERROR = -15,
    CASPER_TO_BYTES_ERROR = -16,
    CASPER_CRYPTO_ERROR = -17,
    CASPER_INVALID_CL_VALUE = -18,
    CASPER_INVALID_ARGUMENT = -19,
    CASPER_INVALID_RESPONSE = -20,
    CASPER_FFI_SETUP_NOT_CALLED = -21,
    CASPER_FFI_PTR_NULL_BUT_REQUIRED = -22,
    CASPER_CONFLICTING_ARGUMENTS = -23,
    CASPER_DEPLOY_SIZE_TOO_LARGE = -24,
    CASPER_FAILED_TO_CREATE_DICTIONARY_IDENTIFIER = -25,
    CASPER_FAILED_TO_PARSE_STATE_IDENTIFIER = -26,
}

trait AsFFIError {
    fn as_ffi_error(&self) -> casper_error_t;
}

impl AsFFIError for Error {
    fn as_ffi_error(&self) -> casper_error_t {
        match self {
            Error::FailedToParseKey => casper_error_t::CASPER_FAILED_TO_PARSE_KEY,
            Error::FailedToParseURef { .. } => casper_error_t::CASPER_FAILED_TO_PARSE_UREF,
            Error::FailedToParseInt { .. } => casper_error_t::CASPER_FAILED_TO_PARSE_INT,
            Error::FailedToParseTimeDiff { .. } => casper_error_t::CASPER_FAILED_TO_PARSE_TIME_DIFF,
            Error::FailedToParseTimestamp { .. } => {
                casper_error_t::CASPER_FAILED_TO_PARSE_TIMESTAMP
            }
            Error::FailedToParseUint { .. } => casper_error_t::CASPER_FAILED_TO_PARSE_UINT,
            Error::FailedToGetResponse(_) => casper_error_t::CASPER_FAILED_TO_GET_RESPONSE,
            Error::FailedToParseResponse(_) => casper_error_t::CASPER_FAILED_TO_PARSE_RESPONSE,
            Error::FileAlreadyExists(_) => casper_error_t::CASPER_FILE_ALREADY_EXISTS,
            Error::UnsupportedAlgorithm(_) => casper_error_t::CASPER_UNSUPPORTED_ALGORITHM,
            Error::ResponseIsError(_) => casper_error_t::CASPER_RESPONSE_IS_ERROR,
            Error::InvalidJson(_) => casper_error_t::CASPER_INVALID_JSON,
            Error::InvalidRpcResponse(_) => casper_error_t::CASPER_INVALID_RPC_RESPONSE,
            Error::FailedSending(_) => casper_error_t::CASPER_FAILED_SENDING,
            Error::IoError { .. } => casper_error_t::CASPER_IO_ERROR,
            Error::ToBytesError(_) => casper_error_t::CASPER_TO_BYTES_ERROR,
            Error::CryptoError { .. } => casper_error_t::CASPER_CRYPTO_ERROR,
            Error::InvalidCLValue(_) => casper_error_t::CASPER_INVALID_CL_VALUE,
            Error::InvalidArgument { .. } => casper_error_t::CASPER_INVALID_ARGUMENT,
            Error::InvalidResponse(_) => casper_error_t::CASPER_INVALID_RESPONSE,
            Error::FFISetupNotCalled => casper_error_t::CASPER_FFI_SETUP_NOT_CALLED,
            Error::FFIPtrNullButRequired(_) => casper_error_t::CASPER_FFI_PTR_NULL_BUT_REQUIRED,
            Error::ConflictingArguments { .. } => casper_error_t::CASPER_CONFLICTING_ARGUMENTS,
            Error::DeploySizeTooLarge(_) => casper_error_t::CASPER_DEPLOY_SIZE_TOO_LARGE,
            Error::FailedToParseDictionaryIdentifier => {
                casper_error_t::CASPER_FAILED_TO_CREATE_DICTIONARY_IDENTIFIER
            }
            Error::FailedToParseStateIdentifier => {
                casper_error_t::CASPER_FAILED_TO_PARSE_STATE_IDENTIFIER
            }
        }
    }
}

/// Private macro for parsing arguments from c strings, (const char *, or *const c_char in rust
/// terms). The sad path contract here is that we indicate there was an error by returning `false`,
/// then we store the argument -name- as an Error::InvalidArgument in LAST_ERROR. The happy path is
/// left up to call sites to define.
macro_rules! r#try_unsafe_arg {
    ($arg:expr) => {{
        let result = unsafe_str_arg($arg, stringify!($arg));
        try_unwrap_result!(result)
    }};
}

/// Private macro for unwrapping a result value or setting an appropriate error and returning
/// early with `false` to indicate it's existence.
macro_rules! r#try_unwrap_result {
    ($result:expr) => {
        match $result {
            Ok(value) => value,
            Err(error) => {
                let error_code = AsFFIError::as_ffi_error(&error);
                set_last_error(error);
                return error_code;
            }
        }
    };
}

/// Private macro for unwrapping an optional value or setting an appropriate error and returning
/// early with `false` to indicate it's existence.
macro_rules! r#try_unwrap_option {
    ($arg:expr, or_else => $err:expr) => {
        match $arg {
            Some(value) => value,
            None => {
                let err_code = $err.as_ffi_error();
                set_last_error($err);
                return err_code;
            }
        }
    };
}

/// Private macro for unwrapping our internal json-rpcs or, optionally, storing the error in
/// LAST_ERROR and returning `false` to indicate that an error has occurred. Similar to
/// `try_unsafe_arg!`, this handles the sad path, and the happy path is left up to call sites.
macro_rules! r#try_unwrap_rpc {
    ($rpc:expr) => {{
        let rpc = try_unwrap_result!($rpc.map_err(Into::into));
        let rpc_result = try_unwrap_option!(rpc.get_result(), or_else => {
            let rpc_err = rpc.get_error().expect("should be error");
            Error::ResponseIsError(rpc_err.to_owned())
        });
        try_unwrap_result!(serde_json::to_string(&rpc_result).map_err(Into::into))
    }};
}

/// Private macro to wrap TryInto implementing types with a human-readable error message describing
/// the field name at the call site.
macro_rules! r#try_arg_into {
    ($arg:expr) => {{
        try_unwrap_result!(unsafe_try_into($arg, stringify!($arg)))
    }};
}

fn unsafe_str_arg(arg: *const c_char, arg_name: &'static str) -> Result<&'static str> {
    unsafe {
        // Strings are never required to be passed at this level, instead we return "" if the ptr ==
        // null and let the library deal with parsing values.
        if arg.is_null() {
            return Ok(Default::default());
        }
        CStr::from_ptr(arg).to_str()
    }
    .map_err(|error| Error::InvalidArgument {
        context: arg_name,
        error: format!(
            "invalid utf8 value passed for arg '{}': {:?}",
            stringify!($arg),
            error,
        ),
    })
}

fn unsafe_vec_of_str_arg(
    arg: *const *const c_char,
    len: usize,
    arg_name: &'static str,
) -> Result<Vec<&'static str>> {
    let slice = unsafe { slice::from_raw_parts(arg, len) };
    let mut vec = Vec::with_capacity(len);
    for bytes in slice {
        // While null-ptr strings are usually allowed as single arguments, an array of strings
        // required to not contain null values.
        if bytes.is_null() {
            return Err(Error::FFIPtrNullButRequired(arg_name));
        }
        vec.push(unsafe_str_arg(*bytes, arg_name)?);
    }
    Ok(vec)
}

/// Helper to call TryInto::try_into on a *const ptr of our rust type implementing it.
/// This is used for
fn unsafe_try_into<T, I>(value: *const I, field_name: &'static str) -> Result<T>
where
    I: Clone,
    I: TryInto<T, Error = Error>,
{
    if value.is_null() {
        Err(Error::FFIPtrNullButRequired(field_name))
    } else {
        let value: T = unsafe { (*value).clone().try_into()? };
        Ok(value)
    }
}

/// Copy the contents of `strval` to a user-provided buffer.
///
/// `strval` is the rust `&str` utf8 string to copy.
/// `buf` is the caller-provided buffer to write into.
/// `len` is the size of the buffer `buf` in bytes.
/// - returns the number of bytes written to `buf`.
fn copy_str_to_buf(strval: &str, buf: *mut c_uchar, len: usize) -> usize {
    let mut_buf = unsafe { slice::from_raw_parts_mut::<u8>(buf, len) };
    let lesser_len = len.min(strval.len());
    let strval = strval.as_bytes();
    mut_buf[0..lesser_len].clone_from_slice(&strval[0..lesser_len]);
    len
}

/// Perform needed setup for the client library.
#[no_mangle]
pub extern "C" fn casper_setup_client() {
    let mut runtime = RUNTIME.lock().expect("should lock");
    // TODO: runtime opts
    *runtime = Some(runtime::Runtime::new().expect("should create tokio runtime"));
}

/// Perform a clean shutdown of resources gathered in the client library.
#[no_mangle]
pub extern "C" fn casper_shutdown_client() {
    let mut runtime = RUNTIME.lock().expect("should lock");
    *runtime = None; // triggers drop on our runtime
}

/// Gets the last error copied to the provided buffer.
///
/// * `buf` is the buffer where the result will be stored.
/// * `len` is the length of the `buf` buffer in bytes.
/// - returns the number of bytes written to `buf`.
#[no_mangle]
pub extern "C" fn casper_get_last_error(buf: *mut c_uchar, len: usize) -> usize {
    if let Some(last_err) = &*LAST_ERROR.lock().expect("should lock") {
        let err_str = format!("{}", last_err);
        return copy_str_to_buf(&err_str, buf, len);
    }
    0
}

/// Creates a `Deploy` and sends it to the network for execution.
///
/// See [put_deploy](super::put_deploy) for more details.
#[no_mangle]
pub extern "C" fn casper_put_deploy(
    maybe_rpc_id: *const c_char,
    node_address: *const c_char,
    verbosity_level: u64,
    deploy_params: *const casper_deploy_params_t,
    session_params: *const casper_session_params_t,
    payment_params: *const casper_payment_params_t,
    response_buf: *mut c_uchar,
    response_buf_len: usize,
) -> casper_error_t {
    let mut runtime = RUNTIME.lock().expect("should lock");
    let runtime = try_unwrap_option!(&mut *runtime, or_else => Error::FFISetupNotCalled);
    let maybe_rpc_id = try_unsafe_arg!(maybe_rpc_id);
    let node_address = try_unsafe_arg!(node_address);
    let deploy_params = try_arg_into!(deploy_params);
    let session_params = try_arg_into!(session_params);
    let payment_params = try_arg_into!(payment_params);
    runtime.block_on(async move {
        let result = super::put_deploy(
            maybe_rpc_id,
            node_address,
            verbosity_level,
            deploy_params,
            session_params,
            payment_params,
        )
        .await;
        let response = try_unwrap_rpc!(result);
        copy_str_to_buf(&response, response_buf, response_buf_len);
        casper_error_t::CASPER_SUCCESS
    })
}

/// Creates a `Deploy` and outputs it to a file or stdout.
///
/// See [make_deploy](super::make_deploy) for more details.
#[no_mangle]
pub extern "C" fn casper_make_deploy(
    maybe_output_path: *const c_char,
    deploy_params: *const casper_deploy_params_t,
    session_params: *const casper_session_params_t,
    payment_params: *const casper_payment_params_t,
    force: bool,
) -> casper_error_t {
    let maybe_output_path = try_unsafe_arg!(maybe_output_path);
    let deploy_params = try_arg_into!(deploy_params);
    let session_params = try_arg_into!(session_params);
    let payment_params = try_arg_into!(payment_params);
    let result = super::make_deploy(
        maybe_output_path,
        deploy_params,
        session_params,
        payment_params,
        force,
    );
    try_unwrap_result!(result);
    casper_error_t::CASPER_SUCCESS
}

/// Reads a previously-saved `Deploy` from a file, cryptographically signs it, and outputs it to a
/// file or stdout.
///
/// See [sign_deploy_file](super::sign_deploy_file) for more details.
#[no_mangle]
pub extern "C" fn casper_sign_deploy_file(
    input_path: *const c_char,
    secret_key: *const c_char,
    maybe_output_path: *const c_char,
    force: bool,
) -> casper_error_t {
    let input_path = try_unsafe_arg!(input_path);
    let secret_key = try_unsafe_arg!(secret_key);
    let maybe_output_path = try_unsafe_arg!(maybe_output_path);
    let result = super::sign_deploy_file(input_path, secret_key, maybe_output_path, force);
    try_unwrap_result!(result);
    casper_error_t::CASPER_SUCCESS
}

/// Reads a previously-saved `Deploy` from a file and sends it to the network for execution.
///
/// See [send_deploy_file](super::send_deploy_file) for more details.
#[no_mangle]
pub extern "C" fn casper_send_deploy_file(
    maybe_rpc_id: *const c_char,
    node_address: *const c_char,
    verbosity_level: u64,
    input_path: *const c_char,
    response_buf: *mut c_uchar,
    response_buf_len: usize,
) -> casper_error_t {
    let mut runtime = RUNTIME.lock().expect("should lock");
    let runtime = try_unwrap_option!(&mut *runtime, or_else => Error::FFISetupNotCalled);
    let maybe_rpc_id = try_unsafe_arg!(maybe_rpc_id);
    let node_address = try_unsafe_arg!(node_address);
    let input_path = try_unsafe_arg!(input_path);
    runtime.block_on(async move {
        let result =
            super::send_deploy_file(maybe_rpc_id, node_address, verbosity_level, input_path).await;
        let response = try_unwrap_rpc!(result);
        copy_str_to_buf(&response, response_buf, response_buf_len);
        casper_error_t::CASPER_SUCCESS
    })
}

/// Transfers funds between purses.
///
/// See [transfer](super::transfer) for more details.
#[no_mangle]
pub extern "C" fn casper_transfer(
    maybe_rpc_id: *const c_char,
    node_address: *const c_char,
    verbosity_level: u64,
    amount: *const c_char,
    target_account: *const c_char,
    transfer_id: *const c_char,
    deploy_params: *const casper_deploy_params_t,
    payment_params: *const casper_payment_params_t,
    response_buf: *mut c_uchar,
    response_buf_len: usize,
) -> casper_error_t {
    let mut runtime = RUNTIME.lock().expect("should lock");
    let runtime = try_unwrap_option!(&mut *runtime, or_else => Error::FFISetupNotCalled);
    let maybe_rpc_id = try_unsafe_arg!(maybe_rpc_id);
    let node_address = try_unsafe_arg!(node_address);
    let amount = try_unsafe_arg!(amount);
    let target_account = try_unsafe_arg!(target_account);
    let transfer_id = try_unsafe_arg!(transfer_id);
    let deploy_params = try_arg_into!(deploy_params);
    let payment_params = try_arg_into!(payment_params);
    runtime.block_on(async move {
        let result = super::transfer(
            maybe_rpc_id,
            node_address,
            verbosity_level,
            amount,
            target_account,
            transfer_id,
            deploy_params,
            payment_params,
        )
        .await;
        let response = try_unwrap_rpc!(result);
        copy_str_to_buf(&response, response_buf, response_buf_len);
        casper_error_t::CASPER_SUCCESS
    })
}

/// Creates a transfer `Deploy` and outputs it to a file or stdout.
///
/// See [make_transfer](super::make_transfer) for more details.
#[no_mangle]
pub extern "C" fn casper_make_transfer(
    maybe_output_path: *const c_char,
    amount: *const c_char,
    target_account: *const c_char,
    transfer_id: *const c_char,
    deploy_params: *const casper_deploy_params_t,
    payment_params: *const casper_payment_params_t,
    force: bool,
) -> casper_error_t {
    let maybe_output_path = try_unsafe_arg!(maybe_output_path);
    let amount = try_unsafe_arg!(amount);
    let target_account = try_unsafe_arg!(target_account);
    let transfer_id = try_unsafe_arg!(transfer_id);
    let deploy_params = try_arg_into!(deploy_params);
    let payment_params = try_arg_into!(payment_params);
    let result = super::make_transfer(
        maybe_output_path,
        amount,
        target_account,
        transfer_id,
        deploy_params,
        payment_params,
        force,
    );
    try_unwrap_result!(result);
    casper_error_t::CASPER_SUCCESS
}

/// Retrieves a `Deploy` from the network.
///
/// See [get_deploy](super::get_deploy) for more details.
#[no_mangle]
pub extern "C" fn casper_get_deploy(
    maybe_rpc_id: *const c_char,
    node_address: *const c_char,
    verbosity_level: u64,
    deploy_hash: *const c_char,
    response_buf: *mut c_uchar,
    response_buf_len: usize,
) -> casper_error_t {
    let mut runtime = RUNTIME.lock().expect("should lock");
    let runtime = try_unwrap_option!(&mut *runtime, or_else => Error::FFISetupNotCalled);
    let maybe_rpc_id = try_unsafe_arg!(maybe_rpc_id);
    let node_address = try_unsafe_arg!(node_address);
    let deploy_hash = try_unsafe_arg!(deploy_hash);
    runtime.block_on(async move {
        let result =
            super::get_deploy(maybe_rpc_id, node_address, verbosity_level, deploy_hash).await;
        let response = try_unwrap_rpc!(result);
        copy_str_to_buf(&response, response_buf, response_buf_len);
        casper_error_t::CASPER_SUCCESS
    })
}

/// Retrieves a `Block` from the network.
///
/// See [get_block](super::get_block) for more details.
#[no_mangle]
pub extern "C" fn casper_get_block(
    maybe_rpc_id: *const c_char,
    node_address: *const c_char,
    verbosity_level: u64,
    maybe_block_id: *const c_char,
    response_buf: *mut c_uchar,
    response_buf_len: usize,
) -> casper_error_t {
    let mut runtime = RUNTIME.lock().expect("should lock");
    let runtime = try_unwrap_option!(&mut *runtime, or_else => Error::FFISetupNotCalled);
    let maybe_rpc_id = try_unsafe_arg!(maybe_rpc_id);
    let node_address = try_unsafe_arg!(node_address);
    let maybe_block_id = try_unsafe_arg!(maybe_block_id);
    runtime.block_on(async move {
        let result =
            super::get_block(maybe_rpc_id, node_address, verbosity_level, maybe_block_id).await;
        let response = try_unwrap_rpc!(result);
        copy_str_to_buf(&response, response_buf, response_buf_len);
        casper_error_t::CASPER_SUCCESS
    })
}

/// Retrieves all `Transfer` items for a `Block` from the network.
///
/// See [get_block_transfers](super::get_block_transfers) for more details.
#[no_mangle]
pub extern "C" fn casper_get_block_transfers(
    maybe_rpc_id: *const c_char,
    node_address: *const c_char,
    verbosity_level: u64,
    maybe_block_id: *const c_char,
    response_buf: *mut c_uchar,
    response_buf_len: usize,
) -> casper_error_t {
    let mut runtime = RUNTIME.lock().expect("should lock");
    let runtime = try_unwrap_option!(&mut *runtime, or_else => Error::FFISetupNotCalled);
    let maybe_rpc_id = try_unsafe_arg!(maybe_rpc_id);
    let node_address = try_unsafe_arg!(node_address);
    let maybe_block_id = try_unsafe_arg!(maybe_block_id);
    runtime.block_on(async move {
        let result =
            super::get_block_transfers(maybe_rpc_id, node_address, verbosity_level, maybe_block_id)
                .await;
        let response = try_unwrap_rpc!(result);
        copy_str_to_buf(&response, response_buf, response_buf_len);
        casper_error_t::CASPER_SUCCESS
    })
}

/// Retrieves a state root hash at a given `Block`.
///
/// See [get_state_root_hash](super::get_state_root_hash) for more details.
#[no_mangle]
pub extern "C" fn casper_get_state_root_hash(
    maybe_rpc_id: *const c_char,
    node_address: *const c_char,
    verbosity_level: u64,
    maybe_block_id: *const c_char,
    response_buf: *mut c_uchar,
    response_buf_len: usize,
) -> casper_error_t {
    let mut runtime = RUNTIME.lock().expect("should lock");
    let runtime = try_unwrap_option!(&mut *runtime, or_else => Error::FFISetupNotCalled);
    let maybe_rpc_id = try_unsafe_arg!(maybe_rpc_id);
    let node_address = try_unsafe_arg!(node_address);
    let maybe_block_id = try_unsafe_arg!(maybe_block_id);
    runtime.block_on(async move {
        let result =
            super::get_state_root_hash(maybe_rpc_id, node_address, verbosity_level, maybe_block_id)
                .await;
        let response = try_unwrap_rpc!(result);
        copy_str_to_buf(&response, response_buf, response_buf_len);
        casper_error_t::CASPER_SUCCESS
    })
}

/// Retrieves a stored value from the network.
///
/// See [get_item](super::get_item) for more details.
#[no_mangle]
#[deprecated(note = "Users should use `casper_client::query_global_state` instead.")]
pub extern "C" fn casper_get_item(
    maybe_rpc_id: *const c_char,
    node_address: *const c_char,
    verbosity_level: u64,
    state_root_hash: *const c_char,
    key: *const c_char,
    path: *const c_char,
    response_buf: *mut c_uchar,
    response_buf_len: usize,
) -> casper_error_t {
    let mut runtime = RUNTIME.lock().expect("should lock");
    let runtime = try_unwrap_option!(&mut *runtime, or_else => Error::FFISetupNotCalled);
    let maybe_rpc_id = try_unsafe_arg!(maybe_rpc_id);
    let node_address = try_unsafe_arg!(node_address);
    let state_root_hash = try_unsafe_arg!(state_root_hash);
    let key = try_unsafe_arg!(key);
    let path = try_unsafe_arg!(path);
    runtime.block_on(async move {
        #[allow(deprecated)]
        let result = super::get_item(
            maybe_rpc_id,
            node_address,
            verbosity_level,
            state_root_hash,
            key,
            path,
        )
        .await;
        let response = try_unwrap_rpc!(result);
        copy_str_to_buf(&response, response_buf, response_buf_len);
        casper_error_t::CASPER_SUCCESS
    })
}

<<<<<<< HEAD
/// Retrieves a stored value from a dictionary.
///
/// See [get_dictionary_item](super::get_dictionary_item) for more details.
#[no_mangle]
pub extern "C" fn casper_get_dictionary_item(
    maybe_rpc_id: *const c_char,
    node_address: *const c_char,
    verbosity_level: u64,
    state_root_hash: *const c_char,
    dictionary_str_params: *const casper_dictionary_params_t,
=======
/// Retrieves information from global state using either a Block hash or a state root hash.
///
/// See [query_global_state](super::query_global_state) for more info.
#[no_mangle]
pub extern "C" fn casper_query_global_state(
    maybe_rpc_id: *const c_char,
    node_address: *const c_char,
    verbosity_level: u64,
    global_state_params: *const casper_global_state_params_t,
    key: *const c_char,
    path: *const c_char,
>>>>>>> f499ca4d
    response_buf: *mut c_uchar,
    response_buf_len: usize,
) -> casper_error_t {
    let mut runtime = RUNTIME.lock().expect("should lock");
    let runtime = try_unwrap_option!(&mut *runtime, or_else => Error::FFISetupNotCalled);
    let maybe_rpc_id = try_unsafe_arg!(maybe_rpc_id);
    let node_address = try_unsafe_arg!(node_address);
<<<<<<< HEAD
    let state_root_hash = try_unsafe_arg!(state_root_hash);
    let dictionary_str_params = try_arg_into!(dictionary_str_params);
    runtime.block_on(async move {
        let result = super::get_dictionary_item(
            maybe_rpc_id,
            node_address,
            verbosity_level,
            state_root_hash,
            dictionary_str_params,
=======
    let global_state_params = try_arg_into!(global_state_params);
    let key = try_unsafe_arg!(key);
    let path = try_unsafe_arg!(path);
    runtime.block_on(async move {
        let result = super::query_global_state(
            maybe_rpc_id,
            node_address,
            verbosity_level,
            global_state_params,
            key,
            path,
>>>>>>> f499ca4d
        )
        .await;
        let response = try_unwrap_rpc!(result);
        copy_str_to_buf(&response, response_buf, response_buf_len);
        casper_error_t::CASPER_SUCCESS
    })
}

/// Retrieves a purse's balance from the network.
///
/// See [get_balance](super::get_balance) for more details.
#[no_mangle]
pub extern "C" fn casper_get_balance(
    maybe_rpc_id: *const c_char,
    node_address: *const c_char,
    verbosity_level: u64,
    state_root_hash: *const c_char,
    purse: *const c_char,
    response_buf: *mut c_uchar,
    response_buf_len: usize,
) -> casper_error_t {
    let mut runtime = RUNTIME.lock().expect("should lock");
    let runtime = try_unwrap_option!(&mut *runtime, or_else => Error::FFISetupNotCalled);
    let maybe_rpc_id = try_unsafe_arg!(maybe_rpc_id);
    let node_address = try_unsafe_arg!(node_address);
    let state_root_hash = try_unsafe_arg!(state_root_hash);
    let purse = try_unsafe_arg!(purse);
    runtime.block_on(async move {
        let result = super::get_balance(
            maybe_rpc_id,
            node_address,
            verbosity_level,
            state_root_hash,
            purse,
        )
        .await;
        let response = try_unwrap_rpc!(result);
        copy_str_to_buf(&response, response_buf, response_buf_len);
        casper_error_t::CASPER_SUCCESS
    })
}

/// Retrieves era information from the network.
///
/// See [get_era_info_by_switch_block](super::get_era_info_by_switch_block) for more details.
#[no_mangle]
pub extern "C" fn casper_get_era_info_by_switch_block(
    maybe_rpc_id: *const c_char,
    node_address: *const c_char,
    verbosity_level: u64,
    maybe_block_id: *const c_char,
    response_buf: *mut c_uchar,
    response_buf_len: usize,
) -> casper_error_t {
    let mut runtime = RUNTIME.lock().expect("should lock");
    let runtime = try_unwrap_option!(&mut *runtime, or_else => Error::FFISetupNotCalled);
    let maybe_rpc_id = try_unsafe_arg!(maybe_rpc_id);
    let node_address = try_unsafe_arg!(node_address);
    let maybe_block_id = try_unsafe_arg!(maybe_block_id);
    runtime.block_on(async move {
        let result = super::get_era_info_by_switch_block(
            maybe_rpc_id,
            node_address,
            verbosity_level,
            maybe_block_id,
        )
        .await;
        let response = try_unwrap_rpc!(result);
        copy_str_to_buf(&response, response_buf, response_buf_len);
        casper_error_t::CASPER_SUCCESS
    })
}

/// Retrieves the bids and validators as of the most recently added `Block`.
///
/// See [get_auction_info](super::get_auction_info) for more details.
#[no_mangle]
pub extern "C" fn casper_get_auction_info(
    maybe_rpc_id: *const c_char,
    node_address: *const c_char,
    maybe_block_id: *const c_char,
    verbosity_level: u64,
    response_buf: *mut c_uchar,
    response_buf_len: usize,
) -> casper_error_t {
    let mut runtime = RUNTIME.lock().expect("should lock");
    let runtime = try_unwrap_option!(&mut *runtime, or_else => Error::FFISetupNotCalled);
    let maybe_rpc_id = try_unsafe_arg!(maybe_rpc_id);
    let node_address = try_unsafe_arg!(node_address);
    let maybe_block_id = try_unsafe_arg!(maybe_block_id);
    runtime.block_on(async move {
        let result =
            super::get_auction_info(maybe_rpc_id, node_address, verbosity_level, maybe_block_id)
                .await;
        let response = try_unwrap_rpc!(result);
        copy_str_to_buf(&response, response_buf, response_buf_len);
        casper_error_t::CASPER_SUCCESS
    })
}

/// Generates key files.
///
/// See [keygen::generate_files](super::keygen::generate_files) for more details.
#[no_mangle]
pub extern "C" fn casper_keygen(
    output_dir: *const c_char,
    algorithm: *const c_char,
    force: bool,
) -> casper_error_t {
    let output_dir = try_unsafe_arg!(output_dir);
    let algorithm = try_unsafe_arg!(algorithm);
    let result = super::keygen::generate_files(output_dir, algorithm, force);
    try_unwrap_result!(result);
    casper_error_t::CASPER_SUCCESS
}

/// Container for `Deploy` construction options.
///
/// See [DeployStrParams](super::DeployStrParams) for more info.
#[repr(C)]
#[derive(Clone)]
pub struct casper_deploy_params_t {
    secret_key: *const c_char,
    timestamp: *const c_char,
    ttl: *const c_char,
    gas_price: *const c_char,
    dependencies: *const *const c_char,
    dependencies_len: usize,
    chain_name: *const c_char,
    session_account: *const c_char,
}

impl TryInto<super::DeployStrParams<'_>> for casper_deploy_params_t {
    type Error = Error;

    fn try_into(self) -> Result<super::DeployStrParams<'static>> {
        let secret_key = unsafe_str_arg(self.secret_key, "casper_deploy_params_t.secret_key")?;
        let timestamp = unsafe_str_arg(self.timestamp, "casper_deploy_params_t.timestamp")?;
        let ttl = unsafe_str_arg(self.ttl, "casper_deploy_params_t.ttl")?;
        let gas_price = unsafe_str_arg(self.gas_price, "casper_deploy_params_t.gas_price")?;
        let chain_name = unsafe_str_arg(self.chain_name, "casper_deploy_params_t.chain_name")?;
        let dependencies = unsafe_vec_of_str_arg(
            self.dependencies,
            self.dependencies_len,
            "casper_deploy_params_t.dependencies",
        )?;
        let session_account = unsafe_str_arg(
            self.session_account,
            "casper_deploy_params_t.session_account",
        )?;
        Ok(super::DeployStrParams {
            secret_key,
            timestamp,
            ttl,
            gas_price,
            dependencies,
            chain_name,
            session_account,
        })
    }
}

/// Container for `Payment` construction options.
///
/// See [PaymentStrParams](super::PaymentStrParams) for more info.
#[repr(C)]
#[derive(Clone)]
pub struct casper_payment_params_t {
    payment_amount: *const c_char,
    payment_hash: *const c_char,
    payment_name: *const c_char,
    payment_package_hash: *const c_char,
    payment_package_name: *const c_char,
    payment_path: *const c_char,
    payment_args_simple: *const *const c_char,
    payment_args_simple_len: usize,
    payment_args_complex: *const c_char,
    payment_version: *const c_char,
    payment_entry_point: *const c_char,
}

impl TryInto<super::PaymentStrParams<'static>> for casper_payment_params_t {
    type Error = Error;

    fn try_into(self) -> Result<super::PaymentStrParams<'static>> {
        let payment_amount = unsafe_str_arg(
            self.payment_amount,
            "casper_payment_params_t.payment_amount",
        )?;
        let payment_hash =
            unsafe_str_arg(self.payment_hash, "casper_payment_params_t.payment_hash")?;
        let payment_name =
            unsafe_str_arg(self.payment_name, "casper_payment_params_t.payment_name")?;
        let payment_package_hash = unsafe_str_arg(
            self.payment_package_hash,
            "casper_payment_params_t.payment_package_hash",
        )?;
        let payment_package_name = unsafe_str_arg(
            self.payment_package_name,
            "casper_payment_params_t.payment_package_name",
        )?;
        let payment_path =
            unsafe_str_arg(self.payment_path, "casper_payment_params_t.payment_path")?;
        let payment_args_simple = unsafe_vec_of_str_arg(
            self.payment_args_simple,
            self.payment_args_simple_len,
            "casper_payment_params_t.payment_args_simple",
        )?;
        let payment_args_complex = unsafe_str_arg(
            self.payment_args_complex,
            "casper_payment_params_t.payment_args_complex",
        )?;
        let payment_version = unsafe_str_arg(
            self.payment_version,
            "casper_payment_params_t.payment_version",
        )?;
        let payment_entry_point = unsafe_str_arg(
            self.payment_entry_point,
            "casper_payment_params_t.payment_entry_point",
        )?;
        Ok(super::PaymentStrParams {
            payment_amount,
            payment_hash,
            payment_name,
            payment_package_hash,
            payment_package_name,
            payment_path,
            payment_args_simple,
            payment_args_complex,
            payment_version,
            payment_entry_point,
        })
    }
}

/// Container for `Session` construction options.
///
/// See [SessionStrParams](super::SessionStrParams) for more info.
#[repr(C)]
#[derive(Clone)]
pub struct casper_session_params_t {
    session_hash: *const c_char,
    session_name: *const c_char,
    session_package_hash: *const c_char,
    session_package_name: *const c_char,
    session_path: *const c_char,
    session_args_simple: *const *const c_char,
    session_args_simple_len: usize,
    session_args_complex: *const c_char,
    session_version: *const c_char,
    session_entry_point: *const c_char,
    is_session_transfer: bool,
}

impl TryInto<super::SessionStrParams<'static>> for casper_session_params_t {
    type Error = Error;

    fn try_into(self) -> Result<super::SessionStrParams<'static>> {
        let session_hash =
            unsafe_str_arg(self.session_hash, "casper_session_params_t.session_hash")?;
        let session_name =
            unsafe_str_arg(self.session_name, "casper_session_params_t.session_name")?;
        let session_package_hash = unsafe_str_arg(
            self.session_package_hash,
            "casper_session_params_t.session_package_hash",
        )?;
        let session_package_name = unsafe_str_arg(
            self.session_package_name,
            "casper_session_params_t.session_package_name",
        )?;
        let session_path =
            unsafe_str_arg(self.session_path, "casper_session_params_t.session_path")?;
        let session_args_simple = unsafe_vec_of_str_arg(
            self.session_args_simple,
            self.session_args_simple_len,
            "casper_session_params_t.session_args_simple",
        )?;
        let session_args_complex = unsafe_str_arg(
            self.session_args_complex,
            "casper_session_params_t.session_args_complex",
        )?;
        let session_version = unsafe_str_arg(
            self.session_version,
            "casper_session_params_t.session_version",
        )?;
        let session_entry_point = unsafe_str_arg(
            self.session_entry_point,
            "casper_session_params_t.session_entry_point",
        )?;
        Ok(super::SessionStrParams {
            session_hash,
            session_name,
            session_package_hash,
            session_package_name,
            session_path,
            session_args_simple,
            session_args_complex,
            session_version,
            session_entry_point,
            is_session_transfer: self.is_session_transfer,
        })
    }
}

<<<<<<< HEAD
/// Container for `DictionaryItemStrParams` construction options.
///
/// See [DictionaryItemStrParams](super::DictionaryItemStrParams) for more info.
#[allow(missing_docs)]
#[repr(C)]
#[derive(Clone)]
pub enum casper_dictionary_params_t {
    AccountNamedKey {
        key: *const c_char,
        dictionary_name: *const c_char,
        dictionary_item_key: *const c_char,
    },
    ContractNamedKey {
        key: *const c_char,
        dictionary_name: *const c_char,
        dictionary_item_key: *const c_char,
    },
    URef {
        seed_uref: *const c_char,
        dictionary_item_key: *const c_char,
    },
    Dictionary(*const c_char),
}

impl TryInto<super::DictionaryItemStrParams<'static>> for casper_dictionary_params_t {
    type Error = Error;

    fn try_into(self) -> Result<super::DictionaryItemStrParams<'static>> {
        match self {
            casper_dictionary_params_t::AccountNamedKey {
                key,
                dictionary_name,
                dictionary_item_key,
            } => {
                let key = unsafe_str_arg(key, "casper_dictionary_params_t::AccountNamedKey.key")?;
                let dictionary_name = unsafe_str_arg(
                    dictionary_name,
                    "casper_dictionary_params_t::AccountNamedKey.dictionary_name",
                )?;
                let dictionary_item_key = unsafe_str_arg(
                    dictionary_item_key,
                    "casper_dictionary_params_t::AccountNamedKey.dictionary_item_key",
                )?;
                Ok(super::DictionaryItemStrParams::AccountNamedKey {
                    key,
                    dictionary_name,
                    dictionary_item_key,
                })
            }
            casper_dictionary_params_t::ContractNamedKey {
                key,
                dictionary_name,
                dictionary_item_key,
            } => {
                let key = unsafe_str_arg(key, "casper_dictionary_params_t::ContractNamedKey.key")?;
                let dictionary_name = unsafe_str_arg(
                    dictionary_name,
                    "casper_dictionary_params_t::ContractNamedKey.dictionary_name",
                )?;
                let dictionary_item_key = unsafe_str_arg(
                    dictionary_item_key,
                    "casper_dictionary_params_t::ContractNamedKey.dictionary_item_key",
                )?;
                Ok(super::DictionaryItemStrParams::ContractNamedKey {
                    key,
                    dictionary_name,
                    dictionary_item_key,
                })
            }
            casper_dictionary_params_t::URef {
                seed_uref,
                dictionary_item_key,
            } => {
                let seed_uref =
                    unsafe_str_arg(seed_uref, "casper_dictionary_params_t::URef.seed_uref")?;
                let dictionary_item_key = unsafe_str_arg(
                    dictionary_item_key,
                    "casper_dictionary_params_t::URef.dictionary_item_key",
                )?;
                Ok(super::DictionaryItemStrParams::URef {
                    seed_uref,
                    dictionary_item_key,
                })
            }
            casper_dictionary_params_t::Dictionary(dictionary_address) => {
                let dictionary_address =
                    unsafe_str_arg(dictionary_address, "casper_dictionary_params_t::Dictionary")?;
                Ok(super::DictionaryItemStrParams::Dictionary(
                    dictionary_address,
                ))
            }
        }
=======
/// The two ways to construct a query to global state.
///
/// See [GlobalStateStrParams](super::GlobalStateStrParams) for more info.
#[allow(non_snake_case)]
#[repr(C)]
#[derive(Clone)]
pub struct casper_global_state_params_t {
    is_block_hash: bool,
    hash_value: *const c_char,
}

impl TryInto<super::GlobalStateStrParams<'static>> for casper_global_state_params_t {
    type Error = Error;

    fn try_into(self) -> Result<super::GlobalStateStrParams<'static>> {
        let hash_value =
            unsafe_str_arg(self.hash_value, "casper_global_state_params_t.hash_value")?;
        Ok(super::GlobalStateStrParams {
            hash_value,
            is_block_hash: self.is_block_hash,
        })
>>>>>>> f499ca4d
    }
}<|MERGE_RESOLUTION|>--- conflicted
+++ resolved
@@ -586,7 +586,6 @@
     })
 }
 
-<<<<<<< HEAD
 /// Retrieves a stored value from a dictionary.
 ///
 /// See [get_dictionary_item](super::get_dictionary_item) for more details.
@@ -597,27 +596,13 @@
     verbosity_level: u64,
     state_root_hash: *const c_char,
     dictionary_str_params: *const casper_dictionary_params_t,
-=======
-/// Retrieves information from global state using either a Block hash or a state root hash.
-///
-/// See [query_global_state](super::query_global_state) for more info.
-#[no_mangle]
-pub extern "C" fn casper_query_global_state(
-    maybe_rpc_id: *const c_char,
-    node_address: *const c_char,
-    verbosity_level: u64,
-    global_state_params: *const casper_global_state_params_t,
-    key: *const c_char,
-    path: *const c_char,
->>>>>>> f499ca4d
-    response_buf: *mut c_uchar,
-    response_buf_len: usize,
-) -> casper_error_t {
-    let mut runtime = RUNTIME.lock().expect("should lock");
-    let runtime = try_unwrap_option!(&mut *runtime, or_else => Error::FFISetupNotCalled);
-    let maybe_rpc_id = try_unsafe_arg!(maybe_rpc_id);
-    let node_address = try_unsafe_arg!(node_address);
-<<<<<<< HEAD
+    response_buf: *mut c_uchar,
+    response_buf_len: usize,
+) -> casper_error_t {
+    let mut runtime = RUNTIME.lock().expect("should lock");
+    let runtime = try_unwrap_option!(&mut *runtime, or_else => Error::FFISetupNotCalled);
+    let maybe_rpc_id = try_unsafe_arg!(maybe_rpc_id);
+    let node_address = try_unsafe_arg!(node_address);
     let state_root_hash = try_unsafe_arg!(state_root_hash);
     let dictionary_str_params = try_arg_into!(dictionary_str_params);
     runtime.block_on(async move {
@@ -627,7 +612,32 @@
             verbosity_level,
             state_root_hash,
             dictionary_str_params,
-=======
+        )
+        .await;
+        let response = try_unwrap_rpc!(result);
+        copy_str_to_buf(&response, response_buf, response_buf_len);
+        casper_error_t::CASPER_SUCCESS
+    })
+}
+
+/// Retrieves information from global state using either a Block hash or a state root hash.
+///
+/// See [query_global_state](super::query_global_state) for more info.
+#[no_mangle]
+pub extern "C" fn casper_query_global_state(
+    maybe_rpc_id: *const c_char,
+    node_address: *const c_char,
+    verbosity_level: u64,
+    global_state_params: *const casper_global_state_params_t,
+    key: *const c_char,
+    path: *const c_char,
+    response_buf: *mut c_uchar,
+    response_buf_len: usize,
+) -> casper_error_t {
+    let mut runtime = RUNTIME.lock().expect("should lock");
+    let runtime = try_unwrap_option!(&mut *runtime, or_else => Error::FFISetupNotCalled);
+    let maybe_rpc_id = try_unsafe_arg!(maybe_rpc_id);
+    let node_address = try_unsafe_arg!(node_address);
     let global_state_params = try_arg_into!(global_state_params);
     let key = try_unsafe_arg!(key);
     let path = try_unsafe_arg!(path);
@@ -639,7 +649,6 @@
             global_state_params,
             key,
             path,
->>>>>>> f499ca4d
         )
         .await;
         let response = try_unwrap_rpc!(result);
@@ -944,7 +953,29 @@
     }
 }
 
-<<<<<<< HEAD
+/// The two ways to construct a query to global state.
+///
+/// See [GlobalStateStrParams](super::GlobalStateStrParams) for more info.
+#[repr(C)]
+#[derive(Clone)]
+pub struct casper_global_state_params_t {
+    is_block_hash: bool,
+    hash_value: *const c_char,
+}
+
+impl TryInto<super::GlobalStateStrParams<'static>> for casper_global_state_params_t {
+    type Error = Error;
+
+    fn try_into(self) -> Result<super::GlobalStateStrParams<'static>> {
+        let hash_value =
+            unsafe_str_arg(self.hash_value, "casper_global_state_params_t.hash_value")?;
+        Ok(super::GlobalStateStrParams {
+            hash_value,
+            is_block_hash: self.is_block_hash,
+        })
+    }
+}
+
 /// Container for `DictionaryItemStrParams` construction options.
 ///
 /// See [DictionaryItemStrParams](super::DictionaryItemStrParams) for more info.
@@ -1037,28 +1068,5 @@
                 ))
             }
         }
-=======
-/// The two ways to construct a query to global state.
-///
-/// See [GlobalStateStrParams](super::GlobalStateStrParams) for more info.
-#[allow(non_snake_case)]
-#[repr(C)]
-#[derive(Clone)]
-pub struct casper_global_state_params_t {
-    is_block_hash: bool,
-    hash_value: *const c_char,
-}
-
-impl TryInto<super::GlobalStateStrParams<'static>> for casper_global_state_params_t {
-    type Error = Error;
-
-    fn try_into(self) -> Result<super::GlobalStateStrParams<'static>> {
-        let hash_value =
-            unsafe_str_arg(self.hash_value, "casper_global_state_params_t.hash_value")?;
-        Ok(super::GlobalStateStrParams {
-            hash_value,
-            is_block_hash: self.is_block_hash,
-        })
->>>>>>> f499ca4d
     }
 }