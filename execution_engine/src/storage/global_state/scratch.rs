use std::{
    collections::HashMap,
    mem,
    sync::{Arc, RwLock},
};

use tracing::error;

use casper_hashing::Digest;
use casper_types::{bytesrepr::Bytes, Key, StoredValue};

use crate::{
    shared::{additive_map::AdditiveMap, newtypes::CorrelationId, transform::Transform},
    storage::{
        error,
        global_state::{CommitError, CommitProvider, StateProvider, StateReader},
        transaction_source::{Transaction, TransactionSource},
        trie::{merkle_proof::TrieMerkleProof, TrieOrChunk, TrieOrChunkId},
        trie_store::operations::{read, ReadResult},
    },
};

use super::db::{DbGlobalState, DbGlobalStateView};

type SharedCache = Arc<RwLock<Cache>>;

struct Cache {
    cached_values: HashMap<Key, (bool, StoredValue)>,
}

impl Cache {
    fn new() -> Self {
        Cache {
            cached_values: HashMap::new(),
        }
    }

    fn insert_write(&mut self, key: Key, value: StoredValue) {
        self.cached_values.insert(key, (true, value));
    }

    fn insert_read(&mut self, key: Key, value: StoredValue) {
        self.cached_values.entry(key).or_insert((false, value));
    }

    fn get(&self, key: &Key) -> Option<&StoredValue> {
        self.cached_values.get(key).map(|(_dirty, value)| value)
    }

    fn into_dirty_writes(self) -> HashMap<Key, StoredValue> {
        self.cached_values
            .into_iter()
            .filter_map(|(key, (dirty, value))| if dirty { Some((key, value)) } else { None })
            .collect()
    }
}

/// Global state implemented against rocksdb as a backing data store.
pub struct ScratchGlobalState {
    /// Underlying cached stored values.
    cache: SharedCache,
    /// Underlying uncached global state which is delegated to for reads.
    store: DbGlobalState,
}

/// Represents a "view" of global state at a particular root hash.
pub struct ScratchGlobalStateView {
    /// Underlying cached stored values.
    cache: SharedCache,
    /// Underlying uncached global state view which is delegated to for reads.
    view: DbGlobalStateView,
}

impl ScratchGlobalState {
    /// Creates a state from an existing environment, store, and root_hash.
    /// Intended to be used for testing.
    pub fn new(store: DbGlobalState) -> Self {
        ScratchGlobalState {
            cache: Arc::new(RwLock::new(Cache::new())),
            store,
        }
    }

    /// Consume self and return inner cache.
    pub fn into_inner(self) -> HashMap<Key, StoredValue> {
        let cache = mem::replace(&mut *self.cache.write().unwrap(), Cache::new());
        cache.into_dirty_writes()
    }
}

impl StateReader<Key, StoredValue> for ScratchGlobalStateView {
    type Error = error::Error;

    fn read(
        &self,
        correlation_id: CorrelationId,
        key: &Key,
    ) -> Result<Option<StoredValue>, Self::Error> {
        if let Some(value) = self.cache.read().unwrap().get(key) {
            return Ok(Some(value.clone()));
        }
<<<<<<< HEAD
        let ret = self.view.read(correlation_id, key)?;
        if let Some(value) = ret.as_ref() {
            self.cache
                .write()
                .map_err(|_| error::Error::Poison)?
                .insert(*key, value.clone());
        }
=======
        let txn = self.environment.create_read_txn()?;
        let ret = match read::<Key, StoredValue, lmdb::RoTransaction, LmdbTrieStore, Self::Error>(
            correlation_id,
            &txn,
            self.trie_store.deref(),
            &self.root_hash,
            key,
        )? {
            ReadResult::Found(value) => {
                self.cache.write().unwrap().insert_read(*key, value.clone());
                Some(value)
            }
            ReadResult::NotFound => None,
            ReadResult::RootNotFound => panic!("ScratchGlobalState has invalid root"),
        };
        txn.commit()?;
>>>>>>> dc8a482c
        Ok(ret)
    }

    fn read_with_proof(
        &self,
        correlation_id: CorrelationId,
        key: &Key,
    ) -> Result<Option<TrieMerkleProof<Key, StoredValue>>, Self::Error> {
        self.view.read_with_proof(correlation_id, key)
    }

    fn keys_with_prefix(
        &self,
        correlation_id: CorrelationId,
        prefix: &[u8],
    ) -> Result<Vec<Key>, Self::Error> {
        self.view.keys_with_prefix(correlation_id, prefix)
    }
}

impl CommitProvider for ScratchGlobalState {
    /// State hash returned is the one provided, as we do not write to lmdb with this kind of global
    /// state. Note that the state hash is NOT used, and simply passed back to the caller.
    fn commit(
        &self,
        correlation_id: CorrelationId,
        state_hash: Digest,
        effects: AdditiveMap<Key, Transform>,
    ) -> Result<Digest, Self::Error> {
        for (key, transform) in effects.into_iter() {
            let cached_value = self.cache.read().unwrap().get(&key).cloned();
            let value = match (cached_value, transform) {
                (None, Transform::Write(new_value)) => new_value,
                (None, transform) => {
                    // It might be the case that for `Add*` operations we don't have the previous
                    // value in cache yet.
                    let txn = self.store.rocksdb_store.create_read_txn()?;
                    let updated_value = match read::<Key, StoredValue, _, _, Self::Error>(
                        correlation_id,
                        &txn,
                        &self.store.rocksdb_store,
                        &state_hash,
                        &key,
                    )? {
                        ReadResult::Found(current_value) => {
                            match transform.apply(current_value.clone()) {
                                Ok(updated_value) => updated_value,
                                Err(err) => {
                                    error!(?key, ?err, "Key found, but could not apply transform");
                                    return Err(CommitError::TransformError(err).into());
                                }
                            }
                        }
                        ReadResult::NotFound => {
                            error!(
                                ?key,
                                ?transform,
                                "Key not found while attempting to apply transform"
                            );
                            return Err(CommitError::KeyNotFound(key).into());
                        }
                        ReadResult::RootNotFound => {
                            error!(root_hash=?state_hash, "root not found");
                            return Err(CommitError::ReadRootNotFound(state_hash).into());
                        }
                    };
                    txn.commit()?;
                    updated_value
                }
                (Some(current_value), transform) => match transform.apply(current_value.clone()) {
                    Ok(updated_value) => updated_value,
                    Err(err) => {
                        error!(?key, ?err, "Key found, but could not apply transform");
                        return Err(CommitError::TransformError(err).into());
                    }
                },
            };

            self.cache.write().unwrap().insert_write(key, value);
        }
        Ok(state_hash)
    }
}

impl StateProvider for ScratchGlobalState {
    type Error = error::Error;

    type Reader = ScratchGlobalStateView;

    fn checkout(&self, state_hash: Digest) -> Result<Option<Self::Reader>, Self::Error> {
        let maybe_view = self.store.checkout(state_hash)?;
        let maybe_state = maybe_view.map(|view| ScratchGlobalStateView {
            cache: Arc::clone(&self.cache),
            view,
        });
        Ok(maybe_state)
    }

    fn empty_root(&self) -> Digest {
        self.store.empty_root_hash
    }

    fn get_trie_or_chunk(
        &self,
        correlation_id: CorrelationId,
        trie_or_chunk_id: TrieOrChunkId,
    ) -> Result<Option<TrieOrChunk>, Self::Error> {
        self.store
            .get_trie_or_chunk(correlation_id, trie_or_chunk_id)
    }

    fn get_trie_full(
        &self,
        correlation_id: CorrelationId,
        trie_key: &Digest,
    ) -> Result<Option<Bytes>, Self::Error> {
        self.store.get_trie_full(correlation_id, trie_key)
    }

    fn put_trie(&self, correlation_id: CorrelationId, trie: &[u8]) -> Result<Digest, Self::Error> {
        self.store.put_trie(correlation_id, trie)
    }

    /// Finds all of the keys of missing descendant `Trie<K,V>` values
    fn missing_trie_keys(
        &self,
        correlation_id: CorrelationId,
        trie_keys: Vec<Digest>,
    ) -> Result<Vec<Digest>, Self::Error> {
<<<<<<< HEAD
        self.store.missing_trie_keys(correlation_id, trie_keys)
=======
        let txn = self.environment.create_read_txn()?;
        let missing_descendants =
            missing_trie_keys::<Key, StoredValue, lmdb::RoTransaction, LmdbTrieStore, Self::Error>(
                correlation_id,
                &txn,
                self.trie_store.deref(),
                trie_keys,
                &Default::default(),
            )?;
        txn.commit()?;
        Ok(missing_descendants)
>>>>>>> dc8a482c
    }
}

#[cfg(test)]
mod tests {
    use lmdb::DatabaseFlags;
    use tempfile::tempdir;

    use casper_hashing::Digest;
    use casper_types::{account::AccountHash, CLValue};

    use super::*;
    use crate::storage::{
        global_state::{db::DbGlobalState, CommitProvider},
        transaction_source::db::LmdbEnvironment,
        trie_store::db::LmdbTrieStore,
        DEFAULT_TEST_MAX_DB_SIZE, DEFAULT_TEST_MAX_READERS,
    };

    #[derive(Debug, Clone)]
    struct TestPair {
        key: Key,
        value: StoredValue,
    }

    fn create_test_pairs() -> [TestPair; 2] {
        [
            TestPair {
                key: Key::Account(AccountHash::new([1_u8; 32])),
                value: StoredValue::CLValue(CLValue::from_t(1_i32).unwrap()),
            },
            TestPair {
                key: Key::Account(AccountHash::new([2_u8; 32])),
                value: StoredValue::CLValue(CLValue::from_t(2_i32).unwrap()),
            },
        ]
    }

    fn create_test_pairs_updated() -> [TestPair; 3] {
        [
            TestPair {
                key: Key::Account(AccountHash::new([1u8; 32])),
                value: StoredValue::CLValue(CLValue::from_t("one".to_string()).unwrap()),
            },
            TestPair {
                key: Key::Account(AccountHash::new([2u8; 32])),
                value: StoredValue::CLValue(CLValue::from_t("two".to_string()).unwrap()),
            },
            TestPair {
                key: Key::Account(AccountHash::new([3u8; 32])),
                value: StoredValue::CLValue(CLValue::from_t(3_i32).unwrap()),
            },
        ]
    }

    fn create_test_transforms() -> AdditiveMap<Key, Transform> {
        let mut transforms = AdditiveMap::new();
        transforms.insert(
            Key::Account(AccountHash::new([3u8; 32])),
            Transform::Write(StoredValue::CLValue(CLValue::from_t("one").unwrap())),
        );
        transforms.insert(
            Key::Account(AccountHash::new([3u8; 32])),
            Transform::AddInt32(1),
        );
        transforms.insert(
            Key::Account(AccountHash::new([3u8; 32])),
            Transform::AddInt32(2),
        );
        transforms
    }

    struct TestState {
        state: DbGlobalState,
        root_hash: Digest,
    }

    fn create_test_state() -> TestState {
        let correlation_id = CorrelationId::new();
        let temp_dir = tempdir().unwrap();
        let environment = Arc::new(
            LmdbEnvironment::new(
                temp_dir.path(),
                DEFAULT_TEST_MAX_DB_SIZE,
                DEFAULT_TEST_MAX_READERS,
                true,
            )
            .unwrap(),
        );
        let trie_store =
            Arc::new(LmdbTrieStore::new(&environment, None, DatabaseFlags::empty()).unwrap());

        let engine_state =
            DbGlobalState::empty(environment, trie_store, tempdir().unwrap()).unwrap();
        let mut current_root = engine_state.empty_root_hash;
        for TestPair { key, value } in create_test_pairs() {
            let mut stored_values = HashMap::new();
            stored_values.insert(key, value);
            current_root = engine_state
                .put_stored_values(correlation_id, current_root, stored_values)
                .unwrap();
        }
        TestState {
            state: engine_state,
            root_hash: current_root,
        }
    }

    #[test]
    fn commit_updates_state() {
        let correlation_id = CorrelationId::new();
        let test_pairs_updated = create_test_pairs_updated();

        let TestState { state, root_hash } = create_test_state();

        let state = Arc::new(state);

        let scratch = state.create_scratch();

        let effects: AdditiveMap<Key, Transform> = {
            let mut tmp = AdditiveMap::new();
            for TestPair { key, value } in &test_pairs_updated {
                tmp.insert(*key, Transform::Write(value.to_owned()));
            }
            tmp
        };

        let scratch_root_hash = scratch
            .commit(correlation_id, root_hash, effects.clone())
            .unwrap();

        assert_eq!(
            scratch_root_hash, root_hash,
            "ScratchGlobalState should not modify the state root, as it does no hashing"
        );

        let lmdb_hash = state.commit(correlation_id, root_hash, effects).unwrap();
        let updated_checkout = state.checkout(lmdb_hash).unwrap().unwrap();

        let all_keys = updated_checkout
            .keys_with_prefix(correlation_id, &[])
            .unwrap();

        let stored_values = scratch.into_inner();
        assert_eq!(all_keys.len(), stored_values.len());

        for key in all_keys {
            assert!(stored_values.get(&key).is_some());
            assert_eq!(
                stored_values.get(&key),
                updated_checkout
                    .read(correlation_id, &key)
                    .unwrap()
                    .as_ref()
            );
        }

        for TestPair { key, value } in test_pairs_updated.iter().cloned() {
            assert_eq!(
                Some(value),
                updated_checkout.read(correlation_id, &key).unwrap()
            );
        }
    }

    #[test]
    fn commit_updates_state_with_add() {
        let correlation_id = CorrelationId::new();
        let test_pairs_updated = create_test_pairs_updated();

        // create two lmdb instances, with a scratch instance on the first
        let TestState { state, root_hash } = create_test_state();
        let TestState {
            state: state2,
            root_hash: state_2_root_hash,
        } = create_test_state();

        let scratch = state.create_scratch();

        let effects: AdditiveMap<Key, Transform> = {
            let mut tmp = AdditiveMap::new();
            for TestPair { key, value } in &test_pairs_updated {
                tmp.insert(*key, Transform::Write(value.to_owned()));
            }
            tmp
        };

        // Commit effects to both databases.
        scratch
            .commit(correlation_id, root_hash, effects.clone())
            .unwrap();
        let updated_hash = state2
            .commit(correlation_id, state_2_root_hash, effects)
            .unwrap();

        // Create add transforms as well
        let add_effects = create_test_transforms();
        scratch
            .commit(correlation_id, root_hash, add_effects.clone())
            .unwrap();
        let updated_hash = state2
            .commit(correlation_id, updated_hash, add_effects)
            .unwrap();

        let scratch_checkout = scratch.checkout(root_hash).unwrap().unwrap();
        let updated_checkout = state2.checkout(updated_hash).unwrap().unwrap();
        let all_keys = updated_checkout
            .keys_with_prefix(correlation_id, &[])
            .unwrap();

        // Check that cache matches the contents of the second instance of lmdb
        for key in all_keys {
            assert_eq!(
                scratch_checkout
                    .read(correlation_id, &key)
                    .unwrap()
                    .as_ref(),
                updated_checkout
                    .read(correlation_id, &key)
                    .unwrap()
                    .as_ref()
            );
        }
    }

    #[test]
    fn commit_updates_state_and_original_state_stays_intact() {
        let correlation_id = CorrelationId::new();
        let test_pairs_updated = create_test_pairs_updated();

        let TestState {
            state, root_hash, ..
        } = create_test_state();

        let scratch = state.create_scratch();

        let effects: AdditiveMap<Key, Transform> = {
            let mut tmp = AdditiveMap::new();
            for TestPair { key, value } in &test_pairs_updated {
                tmp.insert(*key, Transform::Write(value.to_owned()));
            }
            tmp
        };

        let updated_hash = scratch.commit(correlation_id, root_hash, effects).unwrap();

        let updated_checkout = scratch.checkout(updated_hash).unwrap().unwrap();
        for TestPair { key, value } in test_pairs_updated.iter().cloned() {
            assert_eq!(
                Some(value),
                updated_checkout.read(correlation_id, &key).unwrap(),
                "ScratchGlobalState should not yet be written to the underlying lmdb state"
            );
        }

        let original_checkout = state.checkout(root_hash).unwrap().unwrap();
        for TestPair { key, value } in create_test_pairs().iter().cloned() {
            assert_eq!(
                Some(value),
                original_checkout.read(correlation_id, &key).unwrap()
            );
        }
        assert_eq!(
            None,
            original_checkout
                .read(correlation_id, &test_pairs_updated[2].key)
                .unwrap()
        );
    }
}<|MERGE_RESOLUTION|>--- conflicted
+++ resolved
@@ -99,32 +99,13 @@
         if let Some(value) = self.cache.read().unwrap().get(key) {
             return Ok(Some(value.clone()));
         }
-<<<<<<< HEAD
         let ret = self.view.read(correlation_id, key)?;
         if let Some(value) = ret.as_ref() {
             self.cache
                 .write()
                 .map_err(|_| error::Error::Poison)?
-                .insert(*key, value.clone());
-        }
-=======
-        let txn = self.environment.create_read_txn()?;
-        let ret = match read::<Key, StoredValue, lmdb::RoTransaction, LmdbTrieStore, Self::Error>(
-            correlation_id,
-            &txn,
-            self.trie_store.deref(),
-            &self.root_hash,
-            key,
-        )? {
-            ReadResult::Found(value) => {
-                self.cache.write().unwrap().insert_read(*key, value.clone());
-                Some(value)
-            }
-            ReadResult::NotFound => None,
-            ReadResult::RootNotFound => panic!("ScratchGlobalState has invalid root"),
-        };
-        txn.commit()?;
->>>>>>> dc8a482c
+                .insert_read(*key, value.clone());
+        }
         Ok(ret)
     }
 
@@ -254,21 +235,7 @@
         correlation_id: CorrelationId,
         trie_keys: Vec<Digest>,
     ) -> Result<Vec<Digest>, Self::Error> {
-<<<<<<< HEAD
         self.store.missing_trie_keys(correlation_id, trie_keys)
-=======
-        let txn = self.environment.create_read_txn()?;
-        let missing_descendants =
-            missing_trie_keys::<Key, StoredValue, lmdb::RoTransaction, LmdbTrieStore, Self::Error>(
-                correlation_id,
-                &txn,
-                self.trie_store.deref(),
-                trie_keys,
-                &Default::default(),
-            )?;
-        txn.commit()?;
-        Ok(missing_descendants)
->>>>>>> dc8a482c
     }
 }
 
