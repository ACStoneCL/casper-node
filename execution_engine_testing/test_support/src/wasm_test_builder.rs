--- conflicted
+++ resolved
@@ -1433,8 +1433,7 @@
             .handle_payment_costs()
     }
 
-<<<<<<< HEAD
-    /// Commit a prune of leaf nodes from the tip of the merkle trie.
+    /// Commits a prune of leaf nodes from the tip of the merkle trie.
     pub fn commit_prune(&mut self, prune_config: PruneConfig) -> &mut Self {
         let result = self
             .engine_state
@@ -1473,7 +1472,8 @@
         }
 
         self
-=======
+    }
+
     /// Gets the transform map that's cached between runs
     #[deprecated(
         since = "2.1.0",
@@ -1519,6 +1519,5 @@
             })
             .collect::<BTreeMap<AccountHash, Vec<UnbondingPurse>>>();
         unbonding_purses
->>>>>>> f8ec85d1
     }
 }