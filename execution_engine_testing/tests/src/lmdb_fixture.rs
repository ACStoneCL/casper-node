--- conflicted
+++ resolved
@@ -8,23 +8,15 @@
 use serde::{Deserialize, Serialize};
 use tempfile::TempDir;
 
-<<<<<<< HEAD
 use casper_engine_test_support::internal::LmdbWasmTestBuilder;
-use casper_execution_engine::{
-    core::engine_state::{run_genesis_request::RunGenesisRequest, EngineConfig},
-    shared::newtypes::Blake2bHash,
+use casper_execution_engine::core::engine_state::{
+    run_genesis_request::RunGenesisRequest, EngineConfig,
 };
+use casper_hashing::Digest;
 use casper_types::{
     checksummed_hex::{CheckSummedHex, CheckSummedHexForm},
     ProtocolVersion,
 };
-=======
-use casper_execution_engine::core::engine_state::{
-    run_genesis_request::RunGenesisRequest, EngineConfig,
-};
-use casper_hashing::Digest;
-use tempfile::TempDir;
->>>>>>> 16dc1371
 
 pub const RELEASE_1_2_0: &str = "release_1_2_0";
 pub const RELEASE_1_3_1: &str = "release_1_3_1";
@@ -42,16 +34,8 @@
     /// Serializes as unstructured JSON value because [`RunGenesisRequest`] might change over time
     /// and likely old fixture might not deserialize cleanly in the future.
     pub genesis_request: serde_json::Value,
-<<<<<<< HEAD
-    #[serde(with = "CheckSummedHexForm::<Blake2bHash>")]
-    pub post_state_hash: Blake2bHash,
-=======
-    #[serde(
-        serialize_with = "hex::serialize",
-        deserialize_with = "hex::deserialize"
-    )]
+    #[serde(with = "CheckSummedHexForm::<Digest>")]
     pub post_state_hash: Digest,
->>>>>>> 16dc1371
 }
 
 impl LmdbFixtureState {
