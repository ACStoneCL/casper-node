--- conflicted
+++ resolved
@@ -28,9 +28,9 @@
 * Detection of a crash no longer triggers DB integrity checks to run on node start; the checks can be triggered manually instead.
 * `SIGUSR1` now only dumps the queue in the debug text format.
 * Incoming connections from peers are rejected if they are exceeding the default incoming connections per peer limit of 3.
-<<<<<<< HEAD
 * Nodes no longer connect to nodes that do not speak the same protocol version by default.
 * Chain automatically creates a switch block immediately after genesis or an upgrade.
+* Connection handshake timeouts can now be configured via the `handshake_timeout` variable (they were hardcoded at 20 seconds before).
 
 ### Deprecated
 * Deprecate the `starting_state_root_hash` field from the REST and JSON-RPC status endpoints.
@@ -38,9 +38,6 @@
 ### Removed
 * Legacy synchronization from genesis in favor of fast sync has been removed.
 * The `casper-mainnet` feature flag has been removed.
-=======
-* Connection handshake timeouts can now be configured via the `handshake_timeout` variable (they were hardcoded at 20 seconds before).
->>>>>>> 14175aeb
 
 
 
