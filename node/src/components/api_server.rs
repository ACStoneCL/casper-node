--- conflicted
+++ resolved
@@ -41,12 +41,8 @@
     components::storage::{self, Storage},
     crypto::hash::Digest,
     effect::{
-<<<<<<< HEAD
-        requests::{ApiRequest, DeployGossiperRequest, MetricsRequest, StorageRequest},
-=======
         announcements::ApiServerAnnouncement,
-        requests::{ApiRequest, ContractRuntimeRequest, StorageRequest},
->>>>>>> 79d11e57
+        requests::{ApiRequest, ContractRuntimeRequest, MetricsRequest, StorageRequest},
         EffectBuilder, EffectExt, Effects,
     },
     reactor::QueueKind,
@@ -73,14 +69,11 @@
 
 impl<REv> Component<REv> for ApiServer
 where
-<<<<<<< HEAD
-    REv: From<StorageRequest<Storage>> + From<DeployGossiperRequest> + From<MetricsRequest> + Send,
-=======
-    REv: From<StorageRequest<Storage>>
-        + From<ApiServerAnnouncement>
+    REv: From<ApiServerAnnouncement>
         + From<ContractRuntimeRequest>
+        + From<MetricsRequest>
+        + From<StorageRequest<Storage>>
         + Send,
->>>>>>> 79d11e57
 {
     type Event = Event;
 
@@ -109,27 +102,12 @@
                     result: Box::new(result),
                     main_responder: responder,
                 }),
-<<<<<<< HEAD
             Event::ApiRequest(ApiRequest::GetMetrics { responder }) => effect_builder
                 .get_metrics()
                 .event(move |text| Event::GetMetricsResult {
                     text,
                     main_responder: responder,
                 }),
-            Event::PutDeployResult {
-                deploy,
-                result,
-                main_responder,
-            } => {
-                let cloned_deploy = deploy.clone();
-                let mut effects = main_responder
-                    .respond(result.map_err(|error| (*deploy, error)))
-                    .ignore();
-                effects.extend(effect_builder.gossip_deploy(cloned_deploy).ignore());
-                effects
-            }
-=======
->>>>>>> 79d11e57
             Event::GetDeployResult {
                 hash: _,
                 result,
