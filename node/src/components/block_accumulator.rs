mod block_acceptor;
mod config;
mod error;
mod event;
mod starting_with;
mod sync_instruction;

use std::{cmp::Ordering, collections::BTreeMap, iter};

use datasize::DataSize;
use futures::FutureExt;
use tracing::{debug, error, warn};

use casper_types::{EraId, TimeDiff, Timestamp};

use crate::{
    components::{small_network::blocklist::BlocklistJustification, Component},
    effect::{
        announcements::{
            BlockAccumulatorAnnouncement, ControlAnnouncement, PeerBehaviorAnnouncement,
        },
        requests::{BlockAccumulatorRequest, BlockCompleteConfirmationRequest, StorageRequest},
        EffectBuilder, EffectExt, Effects,
    },
    fatal,
    types::{Block, BlockHash, BlockSignatures, FinalitySignature, NodeId, ValidatorMatrix},
    NodeRng,
};

use crate::components::ValidatorBoundComponent;
use block_acceptor::{BlockAcceptor, ShouldStore};
pub(crate) use config::Config;
pub use error::Error;
pub(crate) use event::Event;
pub(crate) use starting_with::StartingWith;
pub(crate) use sync_instruction::SyncInstruction;

#[derive(Clone, Copy, DataSize, Debug, Eq, PartialEq)]
struct LocalTipIdentifier {
    height: u64,
    era_id: EraId,
}

impl LocalTipIdentifier {
    fn new(height: u64, era_id: EraId) -> Self {
        Self { height, era_id }
    }
}

impl PartialOrd for LocalTipIdentifier {
    fn partial_cmp(&self, other: &Self) -> Option<Ordering> {
        self.height.partial_cmp(&other.height)
    }
}

impl Ord for LocalTipIdentifier {
    fn cmp(&self, other: &Self) -> Ordering {
        self.height.cmp(&other.height)
    }
}

/// A cache of pending blocks and finality signatures that are gossiped to this node.
///
/// Announces new blocks and finality signatures once they become valid.
#[derive(DataSize, Debug)]
pub(crate) struct BlockAccumulator {
    /// This component requires the era validator weights for every era
    /// it receives blocks and / or finality signatures for to verify that
    /// the received signatures are legitimate to the era and to calculate
    /// sufficient finality from collected finality signatures.
    validator_matrix: ValidatorMatrix,
    /// Each block_acceptor instance is responsible for combining
    /// potential blocks and their finality signatures. When we have
    /// collected sufficient finality weight's worth of signatures
    /// for a potential block, we accept the block and store it.
    block_acceptors: BTreeMap<BlockHash, BlockAcceptor>,
    /// Key is the parent block hash, value is the child block hash.
    /// Used to determine if we have awareness of the next block to be
    /// sync'd or executed.
    block_children: BTreeMap<BlockHash, BlockHash>,
    /// The height of the subjective local tip of the chain. This is used to
    /// keep track of whether blocks received from the network are relevant or not,
    /// and to determine if this node is close enough to the perceived tip of the
    /// network to transition to executing block for itself.
    local_tip: Option<LocalTipIdentifier>,
    /// Configured setting for how close to perceived tip local tip must be for
    /// this node to attempt block execution for itself.
    attempt_execution_threshold: u64,
    /// Configured setting for tolerating a lack of newly received block
    /// and / or finality signature data. If we last saw progress longer
    /// ago than this interval, we will poll the network to determine
    /// if we are caught up or have become isolated.
    dead_air_interval: TimeDiff,
    /// Configured setting for how often to purge dead state.
    purge_interval: TimeDiff,
    /// Configured setting for how many eras are considered to be recent.
    recent_era_interval: u64,
    /// Tracks activity and assists with perceived tip determination.
    last_progress: Timestamp,
}

impl BlockAccumulator {
    pub(crate) fn new(
        config: Config,
        validator_matrix: ValidatorMatrix,
        local_tip_height_and_era_id: Option<(u64, EraId)>,
        recent_era_interval: u64,
    ) -> Self {
        Self {
            validator_matrix,
            attempt_execution_threshold: config.attempt_execution_threshold(),
            dead_air_interval: config.dead_air_interval(),
            block_acceptors: Default::default(),
            block_children: Default::default(),
            last_progress: Timestamp::now(),
            purge_interval: config.purge_interval(),
            local_tip: local_tip_height_and_era_id
                .map(|(height, era_id)| LocalTipIdentifier::new(height, era_id)),
            recent_era_interval,
        }
    }

    pub(crate) fn sync_instruction(&mut self, starting_with: StartingWith) -> SyncInstruction {
        let block_hash = starting_with.block_hash();
        let block_height = match starting_with.block_height() {
            Some(height) => height,
            None => {
                let maybe_height = {
                    if let Some(block_acceptor) = self.block_acceptors.get(&block_hash) {
                        block_acceptor.block_height()
                    } else {
                        None
                    }
                };
                match maybe_height {
                    Some(height) => height,
                    None => {
                        // we have no height for this block hash, so we must leap
                        return SyncInstruction::Leap { block_hash };
                    }
                }
            }
        };

        // BEFORE the f-seq cant help you, LEAP
        // ? |------------- future chain ------------------------>
        // IN f-seq not in range of tip, LEAP
        // |------------- future chain ----?-ATTEMPT_EXECUTION_THRESHOLD->
        // IN f-seq in range of tip, CAUGHT UP (which will ultimately result in EXEC)
        // |------------- future chain ----?ATTEMPT_EXECUTION_THRESHOLD>
        // AFTER the f-seq cant help you, SYNC-all-state
        // |------------- future chain ------------------------> ?
        if starting_with.is_executable_block() {
            let next_block_hash = {
                let mut ret: Option<BlockHash> = None;
                if let Some(highest_perceived) = self.highest_usable_block_height() {
                    debug_assert!(
                        block_height <= highest_perceived,
                        "executable block height({}) is higher than highest perceived({})",
                        block_height,
                        highest_perceived
                    );
                    if highest_perceived.saturating_sub(self.attempt_execution_threshold)
                        <= block_height
                    {
                        // this will short circuit the block synchronizer to start syncing the
                        // child of this block after enqueueing this block for execution
                        ret = self.next_syncable_block_hash(block_hash)
                    }
                }
                ret
            };
            return SyncInstruction::BlockExec {
                block_hash,
                next_block_hash,
            };
        }

        if let StartingWith::LocalTip(_, height, era_id) = starting_with {
            self.register_local_tip(height, era_id);
        }

        if self.should_sync(block_height) {
            let block_hash_to_sync = match (
                starting_with.is_synced_block_identifier(),
                self.next_syncable_block_hash(block_hash),
            ) {
                (true, None) => {
                    // the block we just finished syncing appears to have no perceived children
                    // and is either at tip or within execution range of tip
                    None
                }
                (true, Some(child_hash)) => Some(child_hash),
                (false, _) => Some(block_hash),
            };

            match block_hash_to_sync {
                Some(block_hash) => {
                    self.last_progress = Timestamp::now();
                    return SyncInstruction::BlockSync { block_hash };
                }
                None => {
                    // we expect to be receiving gossiped blocks from other nodes
                    // if we haven't received any messages describing higher blocks
                    // for more than the self.dead_air_interval config allows
                    // we leap again to poll the network
                    if self.last_progress.elapsed() < self.dead_air_interval {
                        return SyncInstruction::CaughtUp;
                    }
                    // we don't want to swamp the network with "are we there yet" leaps.
                    self.last_progress = Timestamp::now();
                }
            }
        }
        SyncInstruction::Leap { block_hash }
    }

    /// Drops all old block acceptors and tracks new local block height;
    /// subsequent attempts to register a block lower than tip will be rejected.
    pub(crate) fn register_local_tip(&mut self, height: u64, era_id: EraId) {
        self.purge();
        self.local_tip = self
            .local_tip
            .into_iter()
            .chain(iter::once(LocalTipIdentifier::new(height, era_id)))
            .max();
    }

    fn register_peer(
        &mut self,
        block_hash: BlockHash,
        maybe_era_id: Option<EraId>,
        sender: NodeId,
    ) {
        let maybe_local_tip_era_id = self.local_tip.map(|local_tip| local_tip.era_id);
        match (maybe_era_id, maybe_local_tip_era_id) {
            // When the era of the item sent by this peer is known, we check it
            // against our local tip era. If it is recent (within a number of
            // eras of our local tip), we create an acceptor for it along with
            // registering the peer.
            (Some(era_id), Some(local_tip_era_id))
                if era_id >= local_tip_era_id.saturating_sub(self.recent_era_interval) =>
            {
                let acceptor = self
                    .block_acceptors
                    .entry(block_hash)
                    .or_insert_with(|| BlockAcceptor::new(block_hash, None));
                acceptor.register_peer(sender);
            }
            // In all other cases (i.e. the item's era is not provided, the
            // local tip doesn't have an era or the item's era is older than
            // the local tip era by more than `recent_era_interval`), we only
            // register the peer if there is an acceptor for the item already.
            _ => {
                if let Some(acceptor) = self.block_acceptors.get_mut(&block_hash) {
                    acceptor.register_peer(sender)
                }
            }
        }
    }

    fn register_block<REv>(
        &mut self,
        effect_builder: EffectBuilder<REv>,
        block: Block,
        sender: Option<NodeId>,
    ) -> Effects<Event>
    where
        REv: From<StorageRequest>
            + From<PeerBehaviorAnnouncement>
            + From<ControlAnnouncement>
            + Send,
    {
        let block_hash = block.hash();
        let era_id = block.header().era_id();
        let block_height = block.header().height();
        if self
            .local_tip
            .as_ref()
            .map_or(false, |local_tip| block_height < local_tip.height)
        {
            debug!(%block_hash, "ignoring outdated block");
            return Effects::new();
        }
        if let Some(parent_hash) = block.parent() {
            self.block_children.insert(*parent_hash, *block_hash);
        }

        let acceptor = self
            .block_acceptors
            .entry(*block_hash)
            .or_insert_with(|| BlockAcceptor::new(*block_hash, None));

        match acceptor.register_block(block, sender) {
            Ok(_) => match self.validator_matrix.validator_weights(era_id) {
                Some(evw) => store_block_and_finality_signatures(
                    effect_builder,
                    acceptor.should_store_block(&evw),
                ),
                None => Effects::new(),
            },
<<<<<<< HEAD
            Err(error) => match error {
                Error::InvalidGossip(ref gossip_error) => {
                    warn!(%gossip_error, "received invalid block");
                    effect_builder
                        .announce_block_peer_with_justification(
                            gossip_error.peer(),
                            BlocklistJustification::SentBadBlock { error },
                        )
                        .ignore()
                }
                Error::InvalidConfiguration => fatal!(
                    effect_builder,
                    "node has an invalid configuration, shutting down"
                )
                .ignore(),
                Error::EraMismatch {
                    block_hash,
                    expected,
                    actual,
                    peer,
                } => {
                    warn!(
                        "era mismatch from {} for {}; expected: {} and actual: {}",
                        peer, block_hash, expected, actual
                    );
                    effect_builder
                        .announce_block_peer_with_justification(
                            peer,
                            BlocklistJustification::SentBadBlock { error },
                        )
                        .ignore()
                }
                ref hash_mismatch_error @ Error::BlockHashMismatch { peer, .. } => {
                    warn!(%hash_mismatch_error, "finality signature has mismatched block_hash");
                    effect_builder
                        .announce_block_peer_with_justification(
                            peer,
                            BlocklistJustification::SentBadBlock { error },
                        )
                        .ignore()
                }
                ref error @ Error::SufficientFinalityWithoutBlock { .. } => {
                    error!(%error, "should not have sufficient finality without block");
                    Effects::new()
                }
            },
=======
            Err(Error::InvalidGossip(error)) => {
                warn!(%error, "received invalid finality_signature");
                effect_builder
                    .announce_disconnect_from_peer(error.peer())
                    .ignore()
            }
            Err(Error::EraMismatch {
                peer,
                block_hash,
                expected,
                actual,
            }) => {
                warn!(
                    "era mismatch from {} for {}; expected: {} and actual: {}",
                    peer, block_hash, expected, actual
                );
                effect_builder.announce_disconnect_from_peer(peer).ignore()
            }
            Err(ref error @ Error::BlockHashMismatch { .. }) => {
                error!(%error, "finality signature has mismatched block_hash; this is a bug");
                Effects::new()
            }
            Err(ref error @ Error::SufficientFinalityWithoutBlock { .. }) => {
                error!(%error, "should not have sufficient finality without block");
                Effects::new()
            }
            Err(Error::InvalidConfiguration) => fatal!(
                effect_builder,
                "node has an invalid configuration, shutting down"
            )
            .ignore(),
>>>>>>> 23e1a4c0
        }
    }

    fn register_finality_signature<REv>(
        &mut self,
        effect_builder: EffectBuilder<REv>,
        finality_signature: FinalitySignature,
        sender: Option<NodeId>,
    ) -> Effects<Event>
    where
        REv: From<StorageRequest>
            + From<PeerBehaviorAnnouncement>
            + From<ControlAnnouncement>
            + Send,
    {
        let block_hash = finality_signature.block_hash;
        let era_id = finality_signature.era_id;
        let maybe_local_tip_era_id = self.local_tip.map(|local_tip| local_tip.era_id);
        let acceptor = match maybe_local_tip_era_id {
            // When the era of the finality signature being registered is
            // known, we check it against our local tip era. If it is recent
            // (within a number of eras of our local tip), we create an
            // acceptor for it if one is not already present before registering
            // the finality signature.
            Some(local_tip_era_id)
                if era_id >= local_tip_era_id.saturating_sub(self.recent_era_interval) =>
            {
                self.block_acceptors
                    .entry(block_hash)
                    .or_insert_with(|| BlockAcceptor::new(block_hash, sender))
            }
            // In all other cases (i.e. the local tip doesn't have an era or
            // the signature's era is older than the local tip era by more than
            // `recent_era_interval`), we only register the signature if there
            // is an acceptor for it already.
            _ => match self.block_acceptors.get_mut(&block_hash) {
                Some(acceptor) => acceptor,
                // When there is no acceptor for it, this function returns
                // early, ignoring the signature.
                None => return Effects::new(),
            },
        };

        match acceptor.register_finality_signature(finality_signature, sender) {
            Ok(Some(finality_signature)) => store_block_and_finality_signatures(
                effect_builder,
                (ShouldStore::SingleSignature(finality_signature), None),
            ),
            Ok(None) => match &self.validator_matrix.validator_weights(era_id) {
                Some(evw) => store_block_and_finality_signatures(
                    effect_builder,
                    acceptor.should_store_block(evw),
                ),
                None => Effects::new(),
            },
<<<<<<< HEAD
            Err(error) => {
                match error {
                    Error::InvalidGossip(ref gossip_error) => {
                        warn!(%gossip_error, "received invalid finality_signature");
                        effect_builder
                            .announce_block_peer_with_justification(
                                gossip_error.peer(),
                                BlocklistJustification::SentBadFinalitySignature { error },
                            )
                            .ignore()
                    }
                    Error::InvalidConfiguration => fatal!(
                        effect_builder,
                        "node has an invalid configuration, shutting down"
                    )
                    .ignore(),
                    Error::EraMismatch {
                        block_hash,
                        expected,
                        actual,
                        peer,
                    } => {
                        // the acceptor logic purges finality signatures that don't match
                        // the era validators, so in this case we can continue to
                        // use the acceptor
                        warn!(
                            "era mismatch from {} for {}; expected: {} and actual: {}",
                            peer, block_hash, expected, actual
                        );
                        effect_builder
                            .announce_block_peer_with_justification(
                                peer,
                                BlocklistJustification::SentBadFinalitySignature { error },
                            )
                            .ignore()
                    }
                    ref hash_mismatch_error @ Error::BlockHashMismatch { peer, .. } => {
                        warn!(%hash_mismatch_error, "finality signature has mismatched block_hash");
                        effect_builder
                            .announce_block_peer_with_justification(
                                peer,
                                BlocklistJustification::SentBadFinalitySignature { error },
                            )
                            .ignore()
                    }
                    ref error @ Error::SufficientFinalityWithoutBlock { .. } => {
                        error!(%error, "should not have sufficient finality without block");
                        Effects::new()
                    }
                }
=======
            Err(Error::InvalidGossip(error)) => {
                warn!(%error, "received invalid finality_signature");
                effect_builder
                    .announce_disconnect_from_peer(error.peer())
                    .ignore()
            }
            Err(Error::EraMismatch {
                peer,
                block_hash,
                expected,
                actual,
            }) => {
                // the acceptor logic purges finality signatures that don't match
                // the era validators, so in this case we can continue to
                // use the acceptor
                warn!(
                    "era mismatch from {} for {}; expected: {} and actual: {}",
                    peer, block_hash, expected, actual
                );
                effect_builder.announce_disconnect_from_peer(peer).ignore()
            }
            Err(ref error @ Error::BlockHashMismatch { .. }) => {
                error!(%error, "finality signature has mismatched block_hash; this is a bug");
                Effects::new()
            }
            Err(ref error @ Error::SufficientFinalityWithoutBlock { .. }) => {
                error!(%error, "should not have sufficient finality without block");
                Effects::new()
>>>>>>> 23e1a4c0
            }
        }
    }

    fn register_stored<REv>(
        &self,
        effect_builder: EffectBuilder<REv>,
        block: Option<Box<Block>>,
        finality_signatures: Vec<FinalitySignature>,
    ) -> Effects<Event>
    where
        REv: From<BlockAccumulatorAnnouncement> + From<BlockCompleteConfirmationRequest> + Send,
    {
        let mut effects = Effects::new();
        if let Some(block) = block {
            effects.extend(effect_builder.mark_block_completed(block.height()).ignore());
            effects.extend(effect_builder.announce_block_accepted(block).ignore());
        };
        for finality_signature in finality_signatures {
            effects.extend(
                effect_builder
                    .announce_finality_signature_accepted(Box::new(finality_signature))
                    .ignore(),
            );
        }
        effects
    }

    fn highest_usable_block_height(&mut self) -> Option<u64> {
        let mut ret: Option<u64> = self.local_tip.map(|local_tip| local_tip.height);
        for block_acceptor in &mut self.block_acceptors.values_mut() {
            if false == block_acceptor.has_sufficient_finality() {
                continue;
            }
            match block_acceptor.block_height() {
                None => {
                    continue;
                }
                Some(acceptor_height) => {
                    if let Some(curr_height) = ret {
                        if acceptor_height <= curr_height {
                            continue;
                        }
                    }
                    ret = Some(acceptor_height);
                }
            };
        }
        ret
    }

    fn get_peers(&self, block_hash: BlockHash) -> Option<Vec<NodeId>> {
        self.block_acceptors
            .get(&block_hash)
            .map(|acceptor| acceptor.peers().iter().cloned().collect())
    }

    fn should_sync(&mut self, starting_with_block_height: u64) -> bool {
        match self.highest_usable_block_height() {
            Some(highest_usable_block_height) => {
                let height_diff =
                    highest_usable_block_height.saturating_sub(starting_with_block_height);
                height_diff <= self.attempt_execution_threshold
            }
            None => false,
        }
    }

    fn next_syncable_block_hash(&mut self, parent_block_hash: BlockHash) -> Option<BlockHash> {
        let child_hash = self.block_children.get(&parent_block_hash)?;
        let block_acceptor = self.block_acceptors.get_mut(child_hash)?;
        if block_acceptor.has_sufficient_finality() {
            Some(block_acceptor.block_hash())
        } else {
            None
        }
    }

    fn purge(&mut self) {
        let now = Timestamp::now();
        let mut purged = vec![];
        let purge_interval = self.purge_interval;
        self.block_acceptors.retain(|k, v| {
            let expired = now.saturating_diff(v.last_progress()) > purge_interval;
            if expired {
                purged.push(*k)
            }
            !expired
        });
        self.block_children
            .retain(|_parent, child| false == purged.contains(child));
    }
}

pub(crate) trait ReactorEvent:
    From<StorageRequest>
    + From<PeerBehaviorAnnouncement>
    + From<BlockAccumulatorAnnouncement>
    + From<BlockCompleteConfirmationRequest>
    + From<ControlAnnouncement>
    + Send
    + 'static
{
}

impl<REv> ReactorEvent for REv where
    REv: From<StorageRequest>
        + From<PeerBehaviorAnnouncement>
        + From<BlockAccumulatorAnnouncement>
        + From<BlockCompleteConfirmationRequest>
        + From<ControlAnnouncement>
        + Send
        + 'static
{
}

impl<REv: ReactorEvent> Component<REv> for BlockAccumulator {
    type Event = Event;

    fn handle_event(
        &mut self,
        effect_builder: EffectBuilder<REv>,
        _rng: &mut NodeRng,
        event: Self::Event,
    ) -> Effects<Self::Event> {
        match event {
            Event::Request(BlockAccumulatorRequest::GetPeersForBlock {
                block_hash,
                responder,
            }) => responder.respond(self.get_peers(block_hash)).ignore(),
            Event::ValidatorMatrixUpdated => self.handle_validators(effect_builder),
            Event::RegisterPeer {
                block_hash,
                era_id,
                sender,
            } => {
                self.register_peer(block_hash, era_id, sender);
                Effects::new()
            }
            Event::ReceivedBlock { block, sender } => {
                self.register_block(effect_builder, *block, Some(sender))
            }
            Event::CreatedFinalitySignature { finality_signature } => {
                self.register_finality_signature(effect_builder, *finality_signature, None)
            }
            Event::ReceivedFinalitySignature {
                finality_signature,
                sender,
            } => {
                self.register_finality_signature(effect_builder, *finality_signature, Some(sender))
            }
            Event::ExecutedBlock { block } => {
                let height = block.header().height();
                let era_id = block.header().era_id();
                let effects = self.register_block(effect_builder, *block, None);
                self.register_local_tip(height, era_id);
                effects
            }
            Event::Stored {
                block,
                finality_signatures,
            } => self.register_stored(effect_builder, block, finality_signatures),
        }
    }
}

impl<REv: ReactorEvent> ValidatorBoundComponent<REv> for BlockAccumulator {
    fn handle_validators(&mut self, effect_builder: EffectBuilder<REv>) -> Effects<Self::Event> {
        let mut effects = Effects::new();
        for block_acceptor in self
            .block_acceptors
            .values_mut()
            .filter(|acceptor| false == acceptor.has_sufficient_finality())
        {
            if let Some(era_id) = block_acceptor.era_id() {
                if let Some(evw) = self.validator_matrix.validator_weights(era_id) {
                    effects.extend(store_block_and_finality_signatures(
                        effect_builder,
                        block_acceptor.should_store_block(&evw),
                    ));
                }
            }
        }
        effects
    }
}

fn store_block_and_finality_signatures<REv, I>(
    effect_builder: EffectBuilder<REv>,
    (should_store, faulty_senders): (ShouldStore, I),
) -> Effects<Event>
where
    REv: From<PeerBehaviorAnnouncement> + From<StorageRequest> + Send,
    I: IntoIterator<Item = NodeId>,
{
    let mut effects = match should_store {
        ShouldStore::SufficientlySignedBlock { block, signatures } => {
            let mut block_signatures = BlockSignatures::new(*block.hash(), block.header().era_id());
            signatures.iter().for_each(|signature| {
                block_signatures.insert_proof(signature.public_key.clone(), signature.signature);
            });
            effect_builder
                .put_block_to_storage(Box::new(block.clone()))
                .then(move |_| effect_builder.put_signatures_to_storage(block_signatures))
                .event(move |_| Event::Stored {
                    block: Some(Box::new(block)),
                    finality_signatures: signatures,
                })
        }
        ShouldStore::SingleSignature(signature) => effect_builder
            .put_finality_signature_to_storage(signature.clone())
            .event(move |_| Event::Stored {
                block: None,
                finality_signatures: vec![signature],
            }),
        ShouldStore::Nothing => Effects::new(),
    };
    effects.extend(faulty_senders.into_iter().flat_map(|node_id| {
        effect_builder
            .announce_disconnect_from_peer(node_id)
            .ignore()
    }));
    effects
}<|MERGE_RESOLUTION|>--- conflicted
+++ resolved
@@ -299,7 +299,6 @@
                 ),
                 None => Effects::new(),
             },
-<<<<<<< HEAD
             Err(error) => match error {
                 Error::InvalidGossip(ref gossip_error) => {
                     warn!(%gossip_error, "received invalid block");
@@ -310,16 +309,11 @@
                         )
                         .ignore()
                 }
-                Error::InvalidConfiguration => fatal!(
-                    effect_builder,
-                    "node has an invalid configuration, shutting down"
-                )
-                .ignore(),
                 Error::EraMismatch {
+                    peer,
                     block_hash,
                     expected,
                     actual,
-                    peer,
                 } => {
                     warn!(
                         "era mismatch from {} for {}; expected: {} and actual: {}",
@@ -332,53 +326,24 @@
                         )
                         .ignore()
                 }
-                ref hash_mismatch_error @ Error::BlockHashMismatch { peer, .. } => {
-                    warn!(%hash_mismatch_error, "finality signature has mismatched block_hash");
-                    effect_builder
-                        .announce_block_peer_with_justification(
-                            peer,
-                            BlocklistJustification::SentBadBlock { error },
-                        )
-                        .ignore()
+                ref error @ Error::BlockHashMismatch { .. } => {
+                    error!(%error, "finality signature has mismatched block_hash; this is a bug");
+                    Effects::new()
                 }
                 ref error @ Error::SufficientFinalityWithoutBlock { .. } => {
                     error!(%error, "should not have sufficient finality without block");
                     Effects::new()
                 }
+                Error::InvalidConfiguration => fatal!(
+                    effect_builder,
+                    "node has an invalid configuration, shutting down"
+                )
+                .ignore(),
+                Error::BogusValidator(_) => {
+                    error!(%error, "unexpected detection of bogus validator, this is a bug");
+                    Effects::new()
+                }
             },
-=======
-            Err(Error::InvalidGossip(error)) => {
-                warn!(%error, "received invalid finality_signature");
-                effect_builder
-                    .announce_disconnect_from_peer(error.peer())
-                    .ignore()
-            }
-            Err(Error::EraMismatch {
-                peer,
-                block_hash,
-                expected,
-                actual,
-            }) => {
-                warn!(
-                    "era mismatch from {} for {}; expected: {} and actual: {}",
-                    peer, block_hash, expected, actual
-                );
-                effect_builder.announce_disconnect_from_peer(peer).ignore()
-            }
-            Err(ref error @ Error::BlockHashMismatch { .. }) => {
-                error!(%error, "finality signature has mismatched block_hash; this is a bug");
-                Effects::new()
-            }
-            Err(ref error @ Error::SufficientFinalityWithoutBlock { .. }) => {
-                error!(%error, "should not have sufficient finality without block");
-                Effects::new()
-            }
-            Err(Error::InvalidConfiguration) => fatal!(
-                effect_builder,
-                "node has an invalid configuration, shutting down"
-            )
-            .ignore(),
->>>>>>> 23e1a4c0
         }
     }
 
@@ -434,7 +399,7 @@
                 ),
                 None => Effects::new(),
             },
-<<<<<<< HEAD
+
             Err(error) => {
                 match error {
                     Error::InvalidGossip(ref gossip_error) => {
@@ -446,16 +411,11 @@
                             )
                             .ignore()
                     }
-                    Error::InvalidConfiguration => fatal!(
-                        effect_builder,
-                        "node has an invalid configuration, shutting down"
-                    )
-                    .ignore(),
                     Error::EraMismatch {
+                        peer,
                         block_hash,
                         expected,
                         actual,
-                        peer,
                     } => {
                         // the acceptor logic purges finality signatures that don't match
                         // the era validators, so in this case we can continue to
@@ -471,50 +431,24 @@
                             )
                             .ignore()
                     }
-                    ref hash_mismatch_error @ Error::BlockHashMismatch { peer, .. } => {
-                        warn!(%hash_mismatch_error, "finality signature has mismatched block_hash");
-                        effect_builder
-                            .announce_block_peer_with_justification(
-                                peer,
-                                BlocklistJustification::SentBadFinalitySignature { error },
-                            )
-                            .ignore()
+                    ref error @ Error::BlockHashMismatch { .. } => {
+                        error!(%error, "finality signature has mismatched block_hash; this is a bug");
+                        Effects::new()
                     }
                     ref error @ Error::SufficientFinalityWithoutBlock { .. } => {
                         error!(%error, "should not have sufficient finality without block");
                         Effects::new()
                     }
-                }
-=======
-            Err(Error::InvalidGossip(error)) => {
-                warn!(%error, "received invalid finality_signature");
-                effect_builder
-                    .announce_disconnect_from_peer(error.peer())
-                    .ignore()
-            }
-            Err(Error::EraMismatch {
-                peer,
-                block_hash,
-                expected,
-                actual,
-            }) => {
-                // the acceptor logic purges finality signatures that don't match
-                // the era validators, so in this case we can continue to
-                // use the acceptor
-                warn!(
-                    "era mismatch from {} for {}; expected: {} and actual: {}",
-                    peer, block_hash, expected, actual
-                );
-                effect_builder.announce_disconnect_from_peer(peer).ignore()
-            }
-            Err(ref error @ Error::BlockHashMismatch { .. }) => {
-                error!(%error, "finality signature has mismatched block_hash; this is a bug");
-                Effects::new()
-            }
-            Err(ref error @ Error::SufficientFinalityWithoutBlock { .. }) => {
-                error!(%error, "should not have sufficient finality without block");
-                Effects::new()
->>>>>>> 23e1a4c0
+                    Error::InvalidConfiguration => fatal!(
+                        effect_builder,
+                        "node has an invalid configuration, shutting down"
+                    )
+                    .ignore(),
+                    Error::BogusValidator(_) => {
+                        error!(%error, "unexpected detection of bogus validator, this is a bug");
+                        Effects::new()
+                    }
+                }
             }
         }
     }
@@ -708,7 +642,7 @@
 ) -> Effects<Event>
 where
     REv: From<PeerBehaviorAnnouncement> + From<StorageRequest> + Send,
-    I: IntoIterator<Item = NodeId>,
+    I: IntoIterator<Item = (NodeId, Error)>,
 {
     let mut effects = match should_store {
         ShouldStore::SufficientlySignedBlock { block, signatures } => {
@@ -732,9 +666,12 @@
             }),
         ShouldStore::Nothing => Effects::new(),
     };
-    effects.extend(faulty_senders.into_iter().flat_map(|node_id| {
+    effects.extend(faulty_senders.into_iter().flat_map(|(node_id, error)| {
         effect_builder
-            .announce_disconnect_from_peer(node_id)
+            .announce_block_peer_with_justification(
+                node_id,
+                BlocklistJustification::SentBadFinalitySignature { error },
+            )
             .ignore()
     }));
     effects
