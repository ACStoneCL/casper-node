//! Block validator
//!
//! The block validator checks whether all the deploys included in the block payload exist, either
//! locally or on the network.
//!
//! When multiple requests are made to validate the same block payload, they will eagerly return
//! true if valid, but only fail if all sources have been exhausted. This is only relevant when
//! calling for validation of the same protoblock multiple times at the same time.

mod keyed_counter;
#[cfg(test)]
mod tests;

use std::{
    collections::{hash_map::Entry, BTreeMap, HashMap, HashSet, VecDeque},
    convert::Infallible,
    fmt::Debug,
    hash::Hash,
    sync::Arc,
};

use datasize::DataSize;
use derive_more::{Display, From};
use itertools::Itertools;
use smallvec::{smallvec, SmallVec};
use tracing::{info, warn};

use crate::{
    components::{
        block_proposer::DeployInfo,
        consensus::{ClContext, ProposedBlock},
        Component,
    },
    effect::{
        requests::{BlockValidationRequest, FetcherRequest, StorageRequest},
        EffectBuilder, EffectExt, Effects, Responder,
    },
    types::{
        appendable_block::AppendableBlock, Block, Chainspec, Deploy, DeployHash,
        DeployOrTransferHash, NodeId, Timestamp,
    },
    NodeRng,
};
use keyed_counter::KeyedCounter;

use crate::components::fetcher::FetchedData;

#[derive(DataSize, Debug, Display, Clone, Hash, Eq, PartialEq)]
pub(crate) enum ValidatingBlock {
    #[display(fmt = "{}", _0.display())]
    Block(Box<Block>),
    #[display(fmt = "{}", _0.display())]
    ProposedBlock(Box<ProposedBlock<ClContext>>),
}

impl From<Block> for ValidatingBlock {
    fn from(block: Block) -> ValidatingBlock {
        ValidatingBlock::Block(Box::new(block))
    }
}

impl From<ProposedBlock<ClContext>> for ValidatingBlock {
    fn from(proposed_block: ProposedBlock<ClContext>) -> ValidatingBlock {
        ValidatingBlock::ProposedBlock(Box::new(proposed_block))
    }
}

impl ValidatingBlock {
    fn timestamp(&self) -> Timestamp {
        match self {
            ValidatingBlock::Block(block) => block.timestamp(),
            ValidatingBlock::ProposedBlock(pb) => pb.context().timestamp(),
        }
    }

    fn deploy_hashes(&self) -> &[DeployHash] {
        match self {
            ValidatingBlock::Block(block) => block.deploy_hashes(),
            ValidatingBlock::ProposedBlock(pb) => pb.value().deploy_hashes(),
        }
    }

    fn transfer_hashes(&self) -> &[DeployHash] {
        match self {
            ValidatingBlock::Block(block) => block.transfer_hashes(),
            ValidatingBlock::ProposedBlock(pb) => pb.value().transfer_hashes(),
        }
    }

    fn deploys_and_transfers_iter(&self) -> impl Iterator<Item = DeployOrTransferHash> + '_ {
        let deploys = self
            .deploy_hashes()
            .iter()
            .map(|hash| DeployOrTransferHash::Deploy(*hash));
        let transfers = self
            .transfer_hashes()
            .iter()
            .map(|hash| DeployOrTransferHash::Transfer(*hash));
        deploys.chain(transfers)
    }
}

/// Block validator component event.
#[derive(Debug, From, Display)]
pub(crate) enum Event {
    /// A request made of the block validator component.
    #[from]
    Request(BlockValidationRequest),

    /// A deploy has been successfully found.
    #[display(fmt = "{} found", dt_hash)]
    DeployFound {
        dt_hash: DeployOrTransferHash,
        deploy_info: Box<DeployInfo>,
    },

    /// A request to find a specific deploy, potentially from a peer, failed.
    #[display(fmt = "{} missing", _0)]
    DeployMissing(DeployOrTransferHash),

    /// Deploy was invalid. Unable to convert to a deploy type.
    #[display(fmt = "{} invalid", _0)]
    CannotConvertDeploy(DeployOrTransferHash),
}

/// State of the current process of block validation.
///
/// Tracks whether or not there are deploys still missing and who is interested in the final result.
#[derive(DataSize, Debug)]
pub(crate) struct BlockValidationState {
    /// Appendable block ensuring that the deploys satisfy the validity conditions.
    appendable_block: AppendableBlock,
    /// The deploys that have not yet been "crossed off" the list of potential misses.
    missing_deploys: HashSet<DeployOrTransferHash>,
    /// A list of responders that are awaiting an answer.
    responders: SmallVec<[Responder<bool>; 2]>,
    /// Peers that should have the data.
    sources: VecDeque<NodeId>,
}

impl BlockValidationState {
    /// Adds alternative source of data.
    /// Returns true if we already know about the peer.
    fn add_source(&mut self, peer: NodeId) -> bool {
        if self.sources.contains(&peer) {
            true
        } else {
            self.sources.push_back(peer);
            false
        }
    }

    /// Returns a peer, if there is any, that we haven't yet tried.
    fn source(&mut self) -> Option<NodeId> {
        self.sources.pop_front()
    }

    fn respond<REv>(&mut self, value: bool) -> Effects<REv> {
        self.responders
            .drain(..)
            .flat_map(|responder| responder.respond(value).ignore())
            .collect()
    }
}

#[derive(DataSize, Debug)]
pub(crate) struct BlockValidator {
    /// Chainspec loaded for deploy validation.
    #[data_size(skip)]
    chainspec: Arc<Chainspec>,
    /// State of validation of a specific block.
    validation_states: HashMap<ValidatingBlock, BlockValidationState>,
    /// Number of requests for a specific deploy hash still in flight.
    in_flight: KeyedCounter<DeployHash>,
}

impl BlockValidator {
    /// Creates a new block validator instance.
    pub(crate) fn new(chainspec: Arc<Chainspec>) -> Self {
        BlockValidator {
            chainspec,
            validation_states: HashMap::new(),
            in_flight: KeyedCounter::default(),
        }
    }

    /// Prints a log message about an invalid block with duplicated deploys.
    fn log_block_with_replay(&self, sender: NodeId, block: &ValidatingBlock) {
        let mut deploy_counts = BTreeMap::new();
        for dt_hash in block.deploys_and_transfers_iter() {
            *deploy_counts.entry(dt_hash).or_default() += 1;
        }
        let duplicates = deploy_counts
            .into_iter()
            .filter_map(|(dt_hash, count): (DeployOrTransferHash, usize)| {
                (count > 1).then(|| format!("{} * {}", count, dt_hash))
            })
            .join(", ");
        info!(
            peer_id=?sender, %duplicates,
            "received invalid block containing duplicated deploys"
        );
    }
}

impl<REv> Component<REv> for BlockValidator
where
    REv: From<Event>
        + From<BlockValidationRequest>
        + From<FetcherRequest<Deploy>>
        + From<StorageRequest>
        + Send,
{
    type Event = Event;
    type ConstructionError = Infallible;

    fn handle_event(
        &mut self,
        effect_builder: EffectBuilder<REv>,
        _rng: &mut NodeRng,
        event: Self::Event,
    ) -> Effects<Self::Event> {
        let mut effects = Effects::new();
        match event {
            Event::Request(BlockValidationRequest {
                block,
                sender,
                responder,
            }) => {
                let deploy_count = block.deploy_hashes().len() + block.transfer_hashes().len();
                if deploy_count == 0 {
                    // If there are no deploys, return early.
                    return responder.respond(true).ignore();
                }
                // Collect the deploys in a set. If they are fewer now, then there was a duplicate!
                let block_deploys: HashSet<_> = block.deploys_and_transfers_iter().collect();
                if block_deploys.len() != deploy_count {
                    self.log_block_with_replay(sender, &block);
                    return responder.respond(false).ignore();
                }

                match self.validation_states.entry(block) {
                    Entry::Occupied(mut entry) => {
                        // The entry already exists.
                        if entry.get().missing_deploys.is_empty() {
                            // Block has already been validated successfully, early return to
                            // caller.
                            effects.extend(responder.respond(true).ignore());
                        } else {
                            // We register ourselves as someone interested in the ultimate
                            // validation result.
                            entry.get_mut().responders.push(responder);
                            // And add an alternative source of data.
                            entry.get_mut().add_source(sender);
                        }
                    }
                    Entry::Vacant(entry) => {
                        // Our entry is vacant - create an entry to track the state.
                        let in_flight = &mut self.in_flight;
                        effects.extend(entry.key().deploys_and_transfers_iter().flat_map(
                            |dt_hash| {
                                // For every request, increase the number of in-flight...
                                in_flight.inc(&dt_hash.into());
                                // ...then request it.
                                fetch_deploy(effect_builder, dt_hash, sender)
                            },
                        ));
                        let block_timestamp = entry.key().timestamp();
                        let deploy_config = self.chainspec.deploy_config;
                        entry.insert(BlockValidationState {
                            appendable_block: AppendableBlock::new(deploy_config, block_timestamp),
                            missing_deploys: block_deploys,
                            responders: smallvec![responder],
                            sources: VecDeque::new(), /* This is empty b/c we create the first
                                                       * request using `sender`. */
                        });
                    }
                }
            }
            Event::DeployFound {
                dt_hash,
                deploy_info,
            } => {
                // We successfully found a hash. Decrease the number of outstanding requests.
                self.in_flight.dec(&dt_hash.into());

                // If a deploy is received for a given block that makes that block invalid somehow,
                // mark it for removal.
                let mut invalid = Vec::new();

                // Our first pass updates all validation states, crossing off the found deploy.
                for (key, state) in self.validation_states.iter_mut() {
                    if state.missing_deploys.remove(&dt_hash) {
                        // If the deploy is of the wrong type or would be invalid for this block,
                        // notify everyone still waiting on it that all is lost.
                        let add_result = match dt_hash {
                            DeployOrTransferHash::Deploy(hash) => {
                                state.appendable_block.add_deploy(hash, &*deploy_info)
                            }
                            DeployOrTransferHash::Transfer(hash) => {
                                state.appendable_block.add_transfer(hash, &*deploy_info)
                            }
                        };
                        if let Err(err) = add_result {
                            info!(block = ?key, %dt_hash, ?deploy_info, ?err, "block invalid");
                            invalid.push(key.clone());
                        }
                    }
                }

                // Now we remove all states that have finished and notify the requesters.
                self.validation_states.retain(|key, state| {
                    if invalid.contains(key) {
                        effects.extend(state.respond(false));
                        return false;
                    }
                    if state.missing_deploys.is_empty() {
                        // This one is done and valid.
                        effects.extend(state.respond(true));
                        return false;
                    }
                    true
                });
            }
            Event::DeployMissing(dt_hash) => {
                info!(%dt_hash, "request to download deploy timed out");
                // A deploy failed to fetch. If there is still hope (i.e. other outstanding
                // requests), we just ignore this little accident.
                if self.in_flight.dec(&dt_hash.into()) != 0 {
                    return Effects::new();
                }

                // Flag indicating whether we've retried fetching the deploy.
                let mut retried = false;

                self.validation_states.retain(|key, state| {
                    if !state.missing_deploys.contains(&dt_hash) {
                        return true;
                    }
                    if retried {
                        // We don't want to retry downloading the same element more than once.
                        return true;
                    }
                    match state.source() {
                        Some(peer) => {
                            info!(%dt_hash, ?peer, "trying the next peer");
                            // There's still hope to download the deploy.
                            effects.extend(fetch_deploy(effect_builder, dt_hash, peer));
                            retried = true;
                            true
                        }
                        None => {
                            // Notify everyone still waiting on it that all is lost.
                            info!(
                                block = ?key, %dt_hash,
                                "could not validate the deploy. block is invalid"
                            );
                            // This validation state contains a failed deploy hash, it can never
                            // succeed.
                            effects.extend(state.respond(false));
                            false
                        }
                    }
                });

                if retried {
                    // If we retried, we need to increase this counter.
                    self.in_flight.inc(&dt_hash.into());
                }
            }
            Event::CannotConvertDeploy(dt_hash) => {
                // Deploy is invalid. There's no point waiting for other in-flight requests to
                // finish.
                self.in_flight.dec(&dt_hash.into());

                self.validation_states.retain(|key, state| {
                    if state.missing_deploys.contains(&dt_hash) {
                        // Notify everyone still waiting on it that all is lost.
                        info!(
                            block = ?key, %dt_hash,
                            "could not convert deploy to deploy type. block is invalid"
                        );
                        // This validation state contains a failed deploy hash, it can never
                        // succeed.
                        effects.extend(state.respond(false));
                        false
                    } else {
                        true
                    }
                });
            }
        }
        effects
    }
}

/// Returns effects that fetch the deploy and validate it.
fn fetch_deploy<REv>(
    effect_builder: EffectBuilder<REv>,
    dt_hash: DeployOrTransferHash,
    sender: NodeId,
) -> Effects<Event>
where
    REv: From<Event>
        + From<BlockValidationRequest>
        + From<StorageRequest>
        + From<FetcherRequest<Deploy>>
        + Send,
<<<<<<< HEAD
    I: Clone + Debug + Send + PartialEq + Eq + 'static,
{
    async move {
        let deploy_hash: DeployHash = dt_hash.into();
        let deploy = match effect_builder.fetch::<Deploy, I>(deploy_hash, sender).await {
            Ok(FetchedData::FromStorage { item }) | Ok(FetchedData::FromPeer { item, .. }) => item,
            Err(fetcher_error) => {
                warn!(
                    "Could not fetch deploy with deploy hash {}: {}",
                    deploy_hash, fetcher_error
                );
                return Event::DeployMissing(dt_hash);
            }
        };
        if deploy.deploy_or_transfer_hash() != dt_hash {
            warn!(
                deploy = ?deploy,
                expected_deploy_or_transfer_hash = ?dt_hash,
                actual_deploy_or_transfer_hash = ?deploy.deploy_or_transfer_hash(),
                "Deploy has incorrect transfer hash"
            );
            return Event::CannotConvertDeploy(dt_hash);
=======
{
    let validate_deploy = move |result: FetchResult<Deploy>| match result {
        FetchResult::FromStorage(deploy) | FetchResult::FromPeer(deploy, _) => {
            (deploy.deploy_or_transfer_hash() == dt_hash)
                .then(|| deploy)
                .and_then(|deploy| deploy.deploy_info().ok())
                .map_or(Event::CannotConvertDeploy(dt_hash), |deploy_info| {
                    Event::DeployFound {
                        dt_hash,
                        deploy_info: Box::new(deploy_info),
                    }
                })
>>>>>>> 53ff12a5
        }
        match deploy.deploy_info() {
            Ok(deploy_info) => Event::DeployFound {
                dt_hash,
                deploy_info: Box::new(deploy_info),
            },
            Err(error) => {
                warn!(
                    deploy = ?deploy,
                    deploy_or_transfer_hash = ?dt_hash,
                    ?error,
                    "Could not convert deploy",
                );
                Event::CannotConvertDeploy(dt_hash)
            }
        }
    }
    .event(std::convert::identity)
}<|MERGE_RESOLUTION|>--- conflicted
+++ resolved
@@ -406,12 +406,10 @@
         + From<StorageRequest>
         + From<FetcherRequest<Deploy>>
         + Send,
-<<<<<<< HEAD
-    I: Clone + Debug + Send + PartialEq + Eq + 'static,
 {
     async move {
         let deploy_hash: DeployHash = dt_hash.into();
-        let deploy = match effect_builder.fetch::<Deploy, I>(deploy_hash, sender).await {
+        let deploy = match effect_builder.fetch::<Deploy>(deploy_hash, sender).await {
             Ok(FetchedData::FromStorage { item }) | Ok(FetchedData::FromPeer { item, .. }) => item,
             Err(fetcher_error) => {
                 warn!(
@@ -429,20 +427,6 @@
                 "Deploy has incorrect transfer hash"
             );
             return Event::CannotConvertDeploy(dt_hash);
-=======
-{
-    let validate_deploy = move |result: FetchResult<Deploy>| match result {
-        FetchResult::FromStorage(deploy) | FetchResult::FromPeer(deploy, _) => {
-            (deploy.deploy_or_transfer_hash() == dt_hash)
-                .then(|| deploy)
-                .and_then(|deploy| deploy.deploy_info().ok())
-                .map_or(Event::CannotConvertDeploy(dt_hash), |deploy_info| {
-                    Event::DeployFound {
-                        dt_hash,
-                        deploy_info: Box::new(deploy_info),
-                    }
-                })
->>>>>>> 53ff12a5
         }
         match deploy.deploy_info() {
             Ok(deploy_info) => Event::DeployFound {
