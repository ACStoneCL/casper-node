use std::{
    cmp,
    collections::BTreeMap,
    sync::{
        atomic::{self, AtomicBool},
        Arc,
    },
<<<<<<< HEAD
    time::{Duration, Instant},
=======
>>>>>>> ab2d823a
};

use async_trait::async_trait;
use datasize::DataSize;
use futures::stream::{futures_unordered::FuturesUnordered, StreamExt};
use tracing::{debug, info, trace, warn};

use casper_execution_engine::storage::trie::Trie;
use casper_hashing::Digest;
use casper_types::{EraId, Key, ProtocolVersion, PublicKey, StoredValue, U512};

use super::Config;
use crate::{
    components::{
        chain_synchronizer::error::Error,
        consensus::{self},
        contract_runtime::ExecutionPreState,
        fetcher::{FetchResult, FetchedData, FetcherError},
    },
    effect::{requests::FetcherRequest, EffectBuilder},
    reactor::joiner::JoinerEvent,
    types::{
        Block, BlockHash, BlockHeader, BlockHeaderWithMetadata, BlockSignatures, BlockWithMetadata,
        Deploy, DeployHash, FinalizedBlock, Item, NodeId, TimeDiff, Timestamp,
    },
    utils::work_queue::WorkQueue,
};

<<<<<<< HEAD
use super::metrics::Metrics;

const SLEEP_DURATION_SO_WE_DONT_SPAM: Duration = Duration::from_millis(100);
=======
struct ChainSyncContext<'a> {
    effect_builder: &'a EffectBuilder<JoinerEvent>,
    config: &'a Config,
    trusted_block_header: &'a BlockHeader,
}

impl<'a> ChainSyncContext<'a> {
    fn new(
        effect_builder: &'a EffectBuilder<JoinerEvent>,
        config: &'a Config,
        trusted_block_header: &'a BlockHeader,
    ) -> Self {
        Self {
            effect_builder,
            config,
            trusted_block_header,
        }
    }

    fn trusted_hash(&self) -> BlockHash {
        self.trusted_block_header
            .hash(self.config.verifiable_chunked_hash_activation())
    }
}
>>>>>>> ab2d823a

/// Fetches an item. Keeps retrying to fetch until it is successful. Assumes no integrity check is
/// necessary for the item. Not suited to fetching a block header or block by height, which require
/// verification with finality signatures.
async fn fetch_retry_forever<T>(
    effect_builder: EffectBuilder<JoinerEvent>,
    config: &Config,
    id: T::Id,
) -> FetchResult<T, NodeId>
where
    T: Item + 'static,
    JoinerEvent: From<FetcherRequest<NodeId, T>>,
{
    loop {
        for peer in effect_builder.get_fully_connected_peers().await {
            trace!(
                "attempting to fetch {:?} with id {:?} from {:?}",
                T::TAG,
                id,
                peer
            );
            match effect_builder.fetch::<T, NodeId>(id, peer).await {
                Ok(fetched_data @ FetchedData::FromStorage { .. }) => {
                    trace!(
                        "did not get {:?} with id {:?} from {:?}, got from storage instead",
                        T::TAG,
                        id,
                        peer
                    );
                    return Ok(fetched_data);
                }
                Ok(fetched_data @ FetchedData::FromPeer { .. }) => {
                    trace!("fetched {:?} with id {:?} from {:?}", T::TAG, id, peer);
                    return Ok(fetched_data);
                }
                Err(FetcherError::Absent { .. }) => {
                    warn!(
                        ?id,
                        tag = ?T::TAG,
                        ?peer,
                        "chain sync could not fetch; trying next peer",
                    )
                }
                Err(FetcherError::TimedOut { .. }) => {
                    warn!(
                        ?id,
                        tag = ?T::TAG,
                        ?peer,
                        "peer timed out",
                    );
                }
                Err(error @ FetcherError::CouldNotConstructGetRequest { .. }) => return Err(error),
            }
        }
        tokio::time::sleep(config.retry_interval()).await
    }
}

async fn fetch_trie_retry_forever(
    id: Digest,
    ctx: &ChainSyncContext<'_>,
) -> FetchedData<Trie<Key, StoredValue>, NodeId> {
    loop {
        let peers = ctx
            .effect_builder
            .get_fully_connected_peers::<NodeId>()
            .await;
        trace!(?id, "attempting to fetch a trie",);
        match ctx.effect_builder.fetch_trie(id, peers).await {
            Ok(fetched_data) => {
                trace!(?id, "got trie successfully",);
                return fetched_data;
            }
            Err(error) => {
                warn!(?id, %error, "fast sync could not fetch a trie; trying again")
            }
        }
        tokio::time::sleep(ctx.config.retry_interval()).await
    }
}

/// Fetches and stores a block header from the network.
async fn fetch_and_store_block_header(
    effect_builder: EffectBuilder<JoinerEvent>,
    config: &Config,
    block_hash: BlockHash,
) -> Result<Box<BlockHeader>, Error> {
    // Only genesis should have this as previous hash, so no block should ever have it...
    if block_hash == BlockHash::default() {
        return Err(Error::NoSuchBlockHash {
            bogus_block_hash: block_hash,
        });
    }
    let fetched_block_header =
        fetch_retry_forever::<BlockHeader>(effect_builder, config, block_hash).await?;
    match fetched_block_header {
        FetchedData::FromStorage { item: block_header } => Ok(block_header),
        FetchedData::FromPeer {
            item: block_header, ..
        } => {
            effect_builder
                .put_block_header_to_storage(block_header.clone())
                .await;
            Ok(block_header)
        }
    }
}

/// Fetches and stores a deploy.
async fn fetch_and_store_deploy(
    deploy_or_transfer_hash: DeployHash,
    ctx: &ChainSyncContext<'_>,
) -> Result<Box<Deploy>, FetcherError<Deploy, NodeId>> {
    let fetched_deploy =
        fetch_retry_forever::<Deploy>(*ctx.effect_builder, ctx.config, deploy_or_transfer_hash)
            .await?;
    match fetched_deploy {
        FetchedData::FromStorage { item: deploy } => Ok(deploy),
        FetchedData::FromPeer { item: deploy, .. } => {
            ctx.effect_builder
                .put_deploy_to_storage(deploy.clone())
                .await;
            Ok(deploy)
        }
    }
}

/// Key block info used for verifying finality signatures.
///
/// Can come from either:
///   - A switch block
///   - The global state under a genesis block
///
/// If the data was scraped from genesis, then `era_id` is 0.
/// Otherwise if it came from a switch block it is that switch block's `era_id + 1`.
#[derive(DataSize, Clone, Debug)]
pub(crate) struct KeyBlockInfo {
    /// The block hash of the key block
    key_block_hash: BlockHash,
    /// The validator weights for checking finality signatures.
    validator_weights: BTreeMap<PublicKey, U512>,
    /// The time the era started.
    era_start: Timestamp,
    /// The height of the switch block that started this era.
    height: u64,
    /// The era in which the validators are operating
    era_id: EraId,
}

impl KeyBlockInfo {
    pub(crate) fn maybe_from_block_header(
        block_header: &BlockHeader,
        verifiable_chunked_hash_activation: EraId,
    ) -> Option<KeyBlockInfo> {
        block_header
            .next_era_validator_weights()
            .and_then(|next_era_validator_weights| {
                Some(KeyBlockInfo {
                    key_block_hash: block_header.hash(verifiable_chunked_hash_activation),
                    validator_weights: next_era_validator_weights.clone(),
                    era_start: block_header.timestamp(),
                    height: block_header.height(),
                    era_id: block_header.era_id().checked_add(1)?,
                })
            })
    }

    /// Returns the era in which the validators are operating
    pub(crate) fn era_id(&self) -> EraId {
        self.era_id
    }

    /// Returns the hash of the key block, i.e. the last block before `era_id`.
    pub(crate) fn block_hash(&self) -> &BlockHash {
        &self.key_block_hash
    }

    /// Returns the validator weights for this era.
    pub(crate) fn validator_weights(&self) -> &BTreeMap<PublicKey, U512> {
        &self.validator_weights
    }
}

#[async_trait]
trait BlockOrHeaderWithMetadata: Item<Id = u64> + 'static {
    fn header(&self) -> &BlockHeader;

    fn finality_signatures(&self) -> &BlockSignatures;

    async fn store_block_or_header(&self, effect_builder: EffectBuilder<JoinerEvent>);
}

#[async_trait]
impl BlockOrHeaderWithMetadata for BlockWithMetadata {
    fn header(&self) -> &BlockHeader {
        self.block.header()
    }

    fn finality_signatures(&self) -> &BlockSignatures {
        &self.finality_signatures
    }

    async fn store_block_or_header(&self, effect_builder: EffectBuilder<JoinerEvent>) {
        let block = Box::new(self.block.clone());
        effect_builder.put_block_to_storage(block).await;
    }
}

#[async_trait]
impl BlockOrHeaderWithMetadata for BlockHeaderWithMetadata {
    fn header(&self) -> &BlockHeader {
        &self.block_header
    }

    fn finality_signatures(&self) -> &BlockSignatures {
        &self.block_signatures
    }

    async fn store_block_or_header(&self, effect_builder: EffectBuilder<JoinerEvent>) {
        let header = Box::new(self.block_header.clone());
        effect_builder.put_block_header_to_storage(header).await;
    }
}

/// Fetches the next block or block header from the network by height.
async fn fetch_and_store_next<I>(
    parent_header: &BlockHeader,
    trusted_key_block_info: &KeyBlockInfo,
    ctx: &ChainSyncContext<'_>,
) -> Result<Option<Box<I>>, Error>
where
    I: BlockOrHeaderWithMetadata,
    JoinerEvent: From<FetcherRequest<NodeId, I>>,
    Error: From<FetcherError<I, NodeId>>,
{
    let height = parent_header
        .height()
        .checked_add(1)
        .ok_or_else(|| Error::HeightOverflow {
            parent: Box::new(parent_header.clone()),
        })?;

    // Ensure we have at least one peer to which we're bidirectionally connected before trying to
    // fetch the data.
    let mut peers = vec![];
    for _ in 0..ctx.config.max_retries_while_not_connected() {
        peers = ctx.effect_builder.get_fully_connected_peers().await;
        if !peers.is_empty() {
            break;
        }
        tokio::time::sleep(ctx.config.retry_interval()).await;
    }

    let item = loop {
        let peer = match peers.pop() {
            Some(peer) => peer,
            None => return Ok(None),
        };
        match ctx.effect_builder.fetch::<I, NodeId>(height, peer).await {
            Ok(FetchedData::FromStorage { item }) => {
                if *item.header().parent_hash()
                    != parent_header.hash(ctx.config.verifiable_chunked_hash_activation())
                {
                    return Err(Error::UnexpectedParentHash {
                        parent: Box::new(parent_header.clone()),
                        child: Box::new(item.header().clone()),
                    });
                }
                break item;
            }
            Ok(FetchedData::FromPeer { item, .. }) => {
                if *item.header().parent_hash()
                    != parent_header.hash(ctx.config.verifiable_chunked_hash_activation())
                {
                    warn!(
                        ?peer,
                        fetched_header = ?item.header(),
                        ?parent_header,
                        "received block with wrong parent from peer",
                    );
                    ctx.effect_builder.announce_disconnect_from_peer(peer).await;
                    continue;
                }

                if let Err(error) = consensus::check_sufficient_finality_signatures(
                    trusted_key_block_info.validator_weights(),
                    ctx.config.finality_threshold_fraction(),
                    item.finality_signatures(),
                ) {
                    warn!(?error, ?peer, "insufficient finality signatures from peer");
                    ctx.effect_builder.announce_disconnect_from_peer(peer).await;
                    continue;
                }

                if let Err(error) = item.finality_signatures().verify() {
                    warn!(
                        ?error,
                        ?peer,
                        "error validating finality signatures from peer"
                    );
                    ctx.effect_builder.announce_disconnect_from_peer(peer).await;
                    continue;
                }

                // Store the block or header itself, and the finality signatures.
                item.store_block_or_header(*ctx.effect_builder).await;
                let sigs = item.finality_signatures().clone();
                ctx.effect_builder.put_signatures_to_storage(sigs).await;

                break item;
            }
            Err(FetcherError::Absent { .. }) => {
                warn!(height, tag = ?I::TAG, ?peer, "block by height absent from peer");
                // If the peer we requested doesn't have the item, continue with the next peer
                continue;
            }
            Err(FetcherError::TimedOut { .. }) => {
                warn!(height, tag = ?I::TAG, ?peer, "peer timed out");
                // Peer timed out fetching the item, continue with the next peer
                continue;
            }
            Err(error) => return Err(error.into()),
        }
    };

    if item.header().protocol_version() < parent_header.protocol_version() {
        return Err(Error::LowerVersionThanParent {
            parent: Box::new(parent_header.clone()),
            child: Box::new(item.header().clone()),
        });
    }

    check_block_version(item.header(), ctx.config.protocol_version())?;

    Ok(Some(item))
}

/// Compares the block's version with the current and parent version and returns an error if it is
/// too new or old.
fn check_block_version(
    header: &BlockHeader,
    current_version: ProtocolVersion,
) -> Result<(), Error> {
    if header.protocol_version() > current_version {
        return Err(Error::RetrievedBlockHeaderFromFutureVersion {
            current_version,
            block_header_with_future_version: Box::new(header.clone()),
        });
    }

    Ok(())
}

/// Queries all of the peers for a trie, puts the trie found from the network in the trie-store, and
/// returns any outstanding descendant tries.
async fn fetch_and_store_trie(
    trie_key: Digest,
    ctx: &ChainSyncContext<'_>,
) -> Result<Vec<Digest>, Error> {
    let fetched_trie = fetch_trie_retry_forever(trie_key, ctx).await;
    match fetched_trie {
        FetchedData::FromStorage { .. } => Ok(ctx
            .effect_builder
            .find_missing_descendant_trie_keys(trie_key)
            .await?),
        FetchedData::FromPeer { item: trie, .. } => Ok(ctx
            .effect_builder
            .put_trie_and_find_missing_descendant_trie_keys(trie)
            .await?),
    }
}

/// Downloads and stores a block.
async fn fetch_and_store_block_by_hash(
    block_hash: BlockHash,
    ctx: &ChainSyncContext<'_>,
) -> Result<Box<Block>, FetcherError<Block, NodeId>> {
    let fetched_block =
        fetch_retry_forever::<Block>(*ctx.effect_builder, ctx.config, block_hash).await?;
    match fetched_block {
        FetchedData::FromStorage { item: block, .. } => Ok(block),
        FetchedData::FromPeer { item: block, .. } => {
            ctx.effect_builder.put_block_to_storage(block.clone()).await;
            Ok(block)
        }
    }
}

/// A worker task that takes trie keys from a queue and downloads the trie.
async fn sync_trie_store_worker(
    worker_id: usize,
    abort: Arc<AtomicBool>,
    queue: Arc<WorkQueue<Digest>>,
    ctx: &ChainSyncContext<'_>,
) -> Result<(), Error> {
    while let Some(job) = queue.next_job().await {
        trace!(worker_id, trie_key = %job.inner(), "worker downloading trie");
        let child_jobs = fetch_and_store_trie(*job.inner(), ctx)
            .await
            .map_err(|err| {
                abort.store(true, atomic::Ordering::Relaxed);
                warn!(?err, trie_key = %job.inner(), "failed to download trie");
                err
            })?;
        trace!(?child_jobs, trie_key = %job.inner(), "downloaded trie node");
        if abort.load(atomic::Ordering::Relaxed) {
            return Ok(()); // Another task failed and sent an error.
        }
        for child_job in child_jobs {
            queue.push_job(child_job);
        }
        drop(job); // Make sure the job gets dropped only when the children are in the queue.
    }
    Ok(())
}

/// Synchronizes the trie store under a given state root hash.
async fn sync_trie_store(state_root_hash: Digest, ctx: &ChainSyncContext<'_>) -> Result<(), Error> {
    info!(?state_root_hash, "syncing trie store",);
    info!("start - fetch the latest block's global state - fast sync");

    // Flag set by a worker when it encounters an error.
    let abort = Arc::new(AtomicBool::new(false));

    let queue = Arc::new(WorkQueue::default());
    queue.push_job(state_root_hash);
    let mut workers: FuturesUnordered<_> = (0..ctx.config.max_parallel_trie_fetches())
        .map(|worker_id| sync_trie_store_worker(worker_id, abort.clone(), queue.clone(), ctx))
        .collect();
    while let Some(result) = workers.next().await {
        result?; // Return the error if a download failed.
    }
    debug!("finish - fetch the latest block's global state - fast sync");

    Ok(())
}

/// Fetches the current header and fast-syncs to it.
///
/// Performs the following:
///
///  1. Fetches the most recent block header.
///  2. Fetches deploys for replay detection and historical switch block info.
///  3. The historical switch block info is needed by the [`EraSupervisor`].
///  4. Fetches global state for the current block header.
///
/// Returns the most recent block header along with the last trusted key block information for
/// validation.
async fn fast_sync_to_most_recent(
<<<<<<< HEAD
    effect_builder: EffectBuilder<JoinerEvent>,
    trusted_block_header: BlockHeader,
    chainspec: &Chainspec,
    node_config: NodeConfig,
    metrics: &Metrics,
=======
    ctx: &ChainSyncContext<'_>,
>>>>>>> ab2d823a
) -> Result<(KeyBlockInfo, BlockHeader), Error> {
    info!("start - fast_sync_to_most_recent - total");
    let trusted_key_block_info = get_trusted_key_block_info(ctx).await?;

    let (most_recent_block_header, most_recent_key_block_info) =
        fetch_block_headers_up_to_the_most_recent_one(&trusted_key_block_info, ctx).await?;

    fetch_blocks_for_deploy_replay_protection(
        &most_recent_block_header,
        &most_recent_key_block_info,
        ctx,
    )
    .await?;

    fetch_block_headers_needed_for_era_supervisor_initialization(&most_recent_block_header, ctx)
        .await?;

    // Synchronize the trie store for the most recent block header.
    sync_trie_store(*most_recent_block_header.state_root_hash(), ctx).await?;

    debug!("finish - fast_sync_to_most_recent - total");
    Ok((trusted_key_block_info, most_recent_block_header))
}

/// Gets the trusted key block info for a trusted block header.
async fn get_trusted_key_block_info(ctx: &ChainSyncContext<'_>) -> Result<KeyBlockInfo, Error> {
    info!("start - fetch the last switch block before the trusted block - fast sync");
    // If the trusted block's version is newer than ours we return an error
    if ctx.trusted_block_header.protocol_version() > ctx.config.protocol_version() {
        return Err(Error::RetrievedBlockHeaderFromFutureVersion {
            current_version: ctx.config.protocol_version(),
            block_header_with_future_version: Box::new(ctx.trusted_block_header.clone()),
        });
    }
    // If the trusted block's version is older than ours we also return an error, except if we are
    // at the current activation point, i.e. at an upgrade.
    if ctx.trusted_block_header.protocol_version() < ctx.config.protocol_version()
        && ctx.trusted_block_header.next_block_era_id() != ctx.config.activation_point()
    {
        return Err(Error::TrustedBlockHasOldVersion {
            current_version: ctx.config.protocol_version(),
            block_header_with_old_version: Box::new(ctx.trusted_block_header.clone()),
        });
    }

    // Fetch each parent hash one by one until we have the switch block info
    // This will crash if we try to get the parent hash of genesis, which is the default [0u8; 32]
    let mut current_header_to_walk_back_from = ctx.trusted_block_header.clone();
    let result = loop {
        // Check that we are not restarting right after an emergency restart, which is too early
        match ctx.config.last_emergency_restart() {
            Some(last_emergency_restart)
                if last_emergency_restart > current_header_to_walk_back_from.era_id() =>
            {
                return Err(Error::TrustedHeaderEraTooEarly {
                    trusted_header: Box::new(ctx.trusted_block_header.clone()),
                    maybe_last_emergency_restart_era_id: ctx.config.last_emergency_restart(),
                })
            }
            _ => {}
        }

        if let Some(key_block_info) = KeyBlockInfo::maybe_from_block_header(
            &current_header_to_walk_back_from,
            ctx.config.verifiable_chunked_hash_activation(),
        ) {
            check_block_version(ctx.trusted_block_header, ctx.config.protocol_version())?;
            break Ok(key_block_info);
        }

        if current_header_to_walk_back_from.height() == 0 {
            break Err(Error::HitGenesisBlockTryingToGetTrustedEraValidators {
                trusted_header: ctx.trusted_block_header.clone(),
            });
        }

        current_header_to_walk_back_from = *fetch_and_store_block_header(
            *ctx.effect_builder,
            ctx.config,
            *current_header_to_walk_back_from.parent_hash(),
        )
        .await?;
    };
    debug!("finish - fetch the last switch block before the trusted block - fast sync");
    result
}

/// Get the most recent header which has the same version as ours
/// We keep fetching by height until none of our peers have a block at that height and we are in
/// the current era.
async fn fetch_block_headers_up_to_the_most_recent_one(
    trusted_key_block_info: &KeyBlockInfo,
    ctx: &ChainSyncContext<'_>,
) -> Result<(BlockHeader, KeyBlockInfo), Error> {
    let mut most_recent_block_header = ctx.trusted_block_header.clone();
    let mut most_recent_key_block_info = trusted_key_block_info.clone();
    info!("start - fetch block headers up to the most recent one - fast sync");
    loop {
        let maybe_fetched_block = fetch_and_store_next::<BlockHeaderWithMetadata>(
            &most_recent_block_header,
            &most_recent_key_block_info,
            ctx,
        )
        .await?;

        if let Some(more_recent_block_header_with_metadata) = maybe_fetched_block {
            most_recent_block_header = more_recent_block_header_with_metadata.block_header;

            // If the new block is a switch block, update the validator weights, etc...
            if let Some(key_block_info) = KeyBlockInfo::maybe_from_block_header(
                &most_recent_block_header,
                ctx.config.verifiable_chunked_hash_activation(),
            ) {
                most_recent_key_block_info = key_block_info;
            }
        } else {
            // If we timed out, consider syncing done.
            break;
        }

        // If we synced up to the current era, we can also consider syncing done.
        if is_current_era(
            &most_recent_block_header,
            &most_recent_key_block_info,
            ctx.config,
        ) {
            break;
        }
    }
    debug!("finish - fetch block headers up to the most recent one - fast sync");
    Ok((most_recent_block_header, most_recent_key_block_info))
}

/// Fetch and store all blocks that can contain not-yet-expired deploys. These are needed for
/// replay detection.
async fn fetch_blocks_for_deploy_replay_protection(
    most_recent_block_header: &BlockHeader,
    most_recent_key_block_info: &KeyBlockInfo,
    ctx: &ChainSyncContext<'_>,
) -> Result<(), Error> {
    info!("start - fetch blocks for deploy replay protection - fast sync");
    let mut current_header = most_recent_block_header.clone();
    while most_recent_key_block_info
        .era_start
        .saturating_diff(current_header.timestamp())
        < ctx.config.deploy_max_ttl()
        && current_header.height() != 0
    {
        current_header = fetch_and_store_block_by_hash(*current_header.parent_hash(), ctx)
            .await?
            .take_header();
    }
    debug!("finish - fetch blocks for deploy replay protection - fast sync");
    Ok(())
}

/// The era supervisor requires enough switch blocks to be stored in the database to be able to
/// initialize the most recent eras.
async fn fetch_block_headers_needed_for_era_supervisor_initialization(
    most_recent_block_header: &BlockHeader,
    ctx: &ChainSyncContext<'_>,
) -> Result<(), Error> {
    info!("start - fetch block headers needed for era supervisor initialization - fast sync");
    let earliest_open_era = ctx
        .config
        .earliest_open_era(most_recent_block_header.era_id());
    let earliest_era_needed_by_era_supervisor =
        ctx.config.earliest_switch_block_needed(earliest_open_era);
    let mut current_walk_back_header = most_recent_block_header.clone();
    while current_walk_back_header.era_id() > earliest_era_needed_by_era_supervisor {
        current_walk_back_header = *fetch_and_store_block_header(
            *ctx.effect_builder,
            ctx.config,
            *current_walk_back_header.parent_hash(),
        )
        .await?;
    }
    debug!("finish - fetch block headers needed for era supervisor initialization - fast sync");
<<<<<<< HEAD

    // Synchronize the trie store for the most recent block header.
    info!("start - fetch the latest block's global state - fast sync");
    let metric = Instant::now();
    sync_trie_store(
        effect_builder,
        *most_recent_block_header.state_root_hash(),
        node_config.max_parallel_trie_fetches as usize,
    )
    .await?;
    metrics
        .chain_sync_global_state_download_time_seconds
        .set(metric.elapsed().as_secs() as i64);
    debug!("finish - fetch the latest block's global state - fast sync");

    Ok((trusted_key_block_info, most_recent_block_header))
=======
    Ok(())
>>>>>>> ab2d823a
}

/// Downloads and saves the deploys and transfers for a block.
async fn sync_deploys_and_transfers_and_state(
    block: &Block,
    ctx: &ChainSyncContext<'_>,
) -> Result<(), Error> {
    fetch_and_store_deploys(
        block.deploy_hashes().iter().chain(block.transfer_hashes()),
        ctx,
    )
    .await?;
    debug!(
        "start - sync_deploys_and_transfers_and_state - sync_trie_store - archival sync - {}",
        block.hash()
    );
    let result = sync_trie_store(*block.header().state_root_hash(), ctx).await;
    debug!(
        "finish - sync_deploys_and_transfers_and_state - sync_trie_store - archival sync - {}",
        block.hash()
    );
    result
}

/// Archival sync all the way up to the current version.
///
/// Performs the following:
///
///  1. Fetches blocks all the way back to genesis.
///  2. Fetches global state for each block starting from genesis onwards.
///  3. Fetches all deploys and finality signatures.
///  4. Stops after fetching a block with the current version and its global state.
///
/// Returns the block header with our current version and the last trusted key block information for
/// validation.
async fn archival_sync(ctx: &ChainSyncContext<'_>) -> Result<(KeyBlockInfo, BlockHeader), Error> {
    // Get the trusted block info. This will fail if we are trying to join with a trusted hash in
    // era 0.
    info!("start - archival_sync - total");
    info!("start - fetch the latest key block before the trusted block - archival sync");
    let mut trusted_key_block_info = get_trusted_key_block_info(ctx).await?;
    debug!("finish - fetch the latest key block before the trusted block - archival sync");

    info!("start - fetch the trusted block - archival sync");
    let trusted_block = *fetch_and_store_block_by_hash(ctx.trusted_hash(), ctx).await?;
    debug!("finish - fetch the trusted block - archival sync");

    // Sync to genesis
    let mut walkback_block = trusted_block.clone();
    info!("start - sync to genesis - archival sync");
    loop {
        sync_deploys_and_transfers_and_state(&walkback_block, ctx).await?;
        if walkback_block.height() == 0 {
            break;
        } else {
            walkback_block =
                *fetch_and_store_block_by_hash(*walkback_block.header().parent_hash(), ctx).await?;
        }
    }
    debug!("finish - sync to genesis - archival sync");

    // Sync forward until we are at the current version.
    info!("start - sync forward - archival sync");
    let mut most_recent_block = trusted_block;
    while most_recent_block.header().protocol_version() < ctx.config.protocol_version() {
        let maybe_fetched_block_with_metadata = fetch_and_store_next::<BlockWithMetadata>(
            most_recent_block.header(),
            &trusted_key_block_info,
            ctx,
        )
        .await?;
        most_recent_block = match maybe_fetched_block_with_metadata {
            Some(block_with_metadata) => block_with_metadata.block,
            None => {
                tokio::time::sleep(ctx.config.retry_interval()).await;
                continue;
            }
        };
        sync_deploys_and_transfers_and_state(&most_recent_block, ctx).await?;
        if let Some(key_block_info) = KeyBlockInfo::maybe_from_block_header(
            most_recent_block.header(),
            ctx.config.verifiable_chunked_hash_activation(),
        ) {
            trusted_key_block_info = key_block_info;
        }
    }
    debug!("finish - sync forward - archival sync");
    debug!("finish - archival_sync - total");

    Ok((trusted_key_block_info, most_recent_block.take_header()))
}

/// Runs the chain synchronization task.
pub(super) async fn run_chain_sync_task(
    effect_builder: EffectBuilder<JoinerEvent>,
    config: Config,
    trusted_hash: BlockHash,
<<<<<<< HEAD
    chainspec: Arc<Chainspec>,
    node_config: NodeConfig,
    metrics: Metrics,
) -> Result<BlockHeader, Error> {
    info!("start - fetch trusted header");
    let metric = Instant::now();

    // Fetch the trusted header
    let trusted_block_header = fetch_and_store_block_header(effect_builder, trusted_hash).await?;
=======
) -> Result<BlockHeader, Error> {
    // Fetch the trusted header
    debug!("start - fetch trusted header");
    let trusted_block_header =
        fetch_and_store_block_header(effect_builder, &config, trusted_hash).await?;
>>>>>>> ab2d823a
    debug!("finish - fetch trusted header");

    let chain_sync_context = ChainSyncContext::new(&effect_builder, &config, &trusted_block_header);

    verify_trusted_block_header(&chain_sync_context)?;

    if handle_emergency_restart(&chain_sync_context).await? {
        return Ok(*trusted_block_header);
    }

    if handle_upgrade(&chain_sync_context).await? {
        return Ok(*trusted_block_header);
    }

    let (trusted_key_block_info, most_recent_block_header) = if config.archival_sync() {
        archival_sync(&chain_sync_context).await?
    } else {
        fast_sync_to_most_recent(&chain_sync_context).await?
    };

    let most_recent_block_header = execute_blocks(
        &most_recent_block_header,
        &trusted_key_block_info,
        &chain_sync_context,
    )
    .await?;

    info!(
        era_id = ?most_recent_block_header.era_id(),
        height = most_recent_block_header.height(),
        now = %Timestamp::now(),
        block_timestamp = %most_recent_block_header.timestamp(),
        "finished synchronizing",
    );

    Ok(most_recent_block_header)
}

fn verify_trusted_block_header(ctx: &ChainSyncContext<'_>) -> Result<(), Error> {
    if ctx.trusted_block_header.protocol_version() > ctx.config.protocol_version() {
        return Err(Error::RetrievedBlockHeaderFromFutureVersion {
            current_version: ctx.config.protocol_version(),
            block_header_with_future_version: Box::new(ctx.trusted_block_header.clone()),
        });
    }

    let era_duration: TimeDiff = cmp::max(
        ctx.config.min_round_length() * ctx.config.min_era_height(),
        ctx.config.era_duration(),
    );

    if ctx.trusted_block_header.timestamp()
        + era_duration
            * ctx
                .config
                .unbonding_delay()
                .saturating_sub(ctx.config.auction_delay())
        < Timestamp::now()
    {
        warn!(
            ?ctx.trusted_block_header,
            "timestamp of trusted hash is older than \
             era_duration * (unbonding_delay - auction_delay)"
        );
    };

    Ok(())
}

async fn handle_emergency_restart(ctx: &ChainSyncContext<'_>) -> Result<bool, Error> {
    let maybe_last_emergency_restart_era_id = ctx.config.last_emergency_restart();
    if let Some(last_emergency_restart_era) = maybe_last_emergency_restart_era_id {
        let metric = Instant::now();

        // After an emergency restart, the old validators cannot be trusted anymore. So the last
        // block before the restart or a later block must be given by the trusted hash. That way we
        // never have to use the untrusted validators' finality signatures.
        if ctx.trusted_block_header.next_block_era_id() < last_emergency_restart_era {
            return Err(Error::TryingToJoinBeforeLastEmergencyRestartEra {
                last_emergency_restart_era,
                trusted_hash: ctx.trusted_hash(),
                trusted_block_header: Box::new(ctx.trusted_block_header.clone()),
            });
        }
        // If the trusted hash specifies the last block before the emergency restart, we have to
        // compute the immediate switch block ourselves, since there's no other way to verify that
        // block. We just sync the trie there and return, so the upgrade can be applied.
        if ctx.trusted_block_header.is_switch_block()
            && ctx.trusted_block_header.next_block_era_id() == last_emergency_restart_era
        {
            info!("start - fetch the global state from before the last emergency restart - emergency restart");
            sync_trie_store(*ctx.trusted_block_header.state_root_hash(), ctx).await?;
            debug!("finish - fetch the global state from before the last emergency restart - emergency restart");
<<<<<<< HEAD
            metrics
                .chain_sync_emergency_restart_time_seconds
                .set(metric.elapsed().as_secs() as i64);
            return Ok(*trusted_block_header);
=======
            return Ok(true);
>>>>>>> ab2d823a
        }
        metrics
            .chain_sync_emergency_restart_time_seconds
            .set(metric.elapsed().as_secs() as i64);
    }

    Ok(false)
}

async fn handle_upgrade(ctx: &ChainSyncContext<'_>) -> Result<bool, Error> {
    // If we are at an upgrade:
    // 1. Sync the trie store
    // 2. Get the trusted era validators from the last switch block
    // 3. Try to get the next block by height; if there is `None` then switch to the participating
    //    reactor.
    if ctx.trusted_block_header.is_switch_block()
        && ctx.trusted_block_header.next_block_era_id() == ctx.config.activation_point()
    {
        info!("start - fetch the last switch block before the trusted block - upgrade");
<<<<<<< HEAD
        let metric = Instant::now();

        let trusted_key_block_info =
            get_trusted_key_block_info(effect_builder, &*chainspec, &trusted_block_header).await?;
=======
        let trusted_key_block_info = get_trusted_key_block_info(ctx).await?;
>>>>>>> ab2d823a
        debug!("finish - fetch the last switch block before the trusted block - upgrade");

        info!("start - try fetching the first block after the upgrade - upgrade");
        let fetch_and_store_next_result = fetch_and_store_next::<BlockHeaderWithMetadata>(
            ctx.trusted_block_header,
            &trusted_key_block_info,
            ctx,
        )
        .await?;
        debug!("finish - try fetching the first block after the upgrade - upgrade");

        if fetch_and_store_next_result.is_none() {
            info!("start - fetch the global state from before the upgrade - upgrade");
            sync_trie_store(*ctx.trusted_block_header.state_root_hash(), ctx).await?;
            debug!("finish - fetch the global state from before the upgrade - upgrade");
<<<<<<< HEAD
            metrics
                .chain_sync_upgrade_time_seconds
                .set(metric.elapsed().as_secs() as i64);
            return Ok(*trusted_block_header);
=======
            return Ok(true);
>>>>>>> ab2d823a
        }

        metrics
            .chain_sync_upgrade_time_seconds
            .set(metric.elapsed().as_secs() as i64);
    }

<<<<<<< HEAD
    let max_parallel_deploy_fetches = node_config.max_parallel_deploy_fetches as usize;

    let (mut trusted_key_block_info, mut most_recent_block_header) = if node_config.archival_sync {
        info!("start - archival_sync - total");
        let metric = Instant::now();
        let result = archival_sync(
            effect_builder,
            *trusted_block_header,
            &chainspec,
            node_config,
        )
        .await?;
        metrics
            .chain_archival_sync_time_seconds
            .set(metric.elapsed().as_secs() as i64);
        debug!("finish - archival_sync - total");
        result
    } else {
        info!("start - fast_sync_to_most_recent - total");
        let metric = Instant::now();
        let result = fast_sync_to_most_recent(
            effect_builder,
            *trusted_block_header,
            &chainspec,
            node_config,
            &metrics,
        )
        .await?;
        metrics
            .chain_fast_sync_time_seconds
            .set(metric.elapsed().as_secs() as i64);
        debug!("finish - fast_sync_to_most_recent - total");
        result
    };
=======
    Ok(false)
}
>>>>>>> ab2d823a

async fn execute_blocks(
    most_recent_block_header: &BlockHeader,
    trusted_key_block_info: &KeyBlockInfo,
    ctx: &ChainSyncContext<'_>,
) -> Result<BlockHeader, Error> {
    // Execute blocks to get to current.
    let mut execution_pre_state = ExecutionPreState::from_block_header(
        most_recent_block_header,
        ctx.config.verifiable_chunked_hash_activation(),
    );
    info!(
        era_id = ?most_recent_block_header.era_id(),
        height = most_recent_block_header.height(),
        now = %Timestamp::now(),
        block_timestamp = %most_recent_block_header.timestamp(),
        "fetching and executing blocks to synchronize to current",
    );

    info!("start - fetching and executing blocks - loop total");
<<<<<<< HEAD
    {
        let metric = Instant::now();
        loop {
            info!(
                "start - fetching block - {}",
                trusted_key_block_info.key_block_hash
            );
            let result = fetch_and_store_next::<BlockWithMetadata>(
                effect_builder,
                &most_recent_block_header,
                &trusted_key_block_info,
                &*chainspec,
            )
            .await?;
            info!(
                "finish - fetching block - {}",
                trusted_key_block_info.key_block_hash
            );
            let block = match result {
                None => {
                    info!(
                        era = most_recent_block_header.era_id().value(),
                        height = most_recent_block_header.height(),
                        timestamp = %most_recent_block_header.timestamp(),
                        "couldn't download a more recent block; finishing syncing",
                    );
                    break;
                }
                Some(block_with_metadata) => block_with_metadata.block,
            };

            let deploys = fetch_and_store_deploys(
                block.deploy_hashes().to_vec(),
                max_parallel_deploy_fetches,
                effect_builder,
            )
            .await?;

            let transfers = fetch_and_store_deploys(
                block.transfer_hashes().to_vec(),
                max_parallel_deploy_fetches,
                effect_builder,
=======
    let mut most_recent_block_header = most_recent_block_header.clone();
    let mut trusted_key_block_info = trusted_key_block_info.clone();
    loop {
        info!(
            "start - fetching block - {}",
            trusted_key_block_info.key_block_hash
        );
        let result = fetch_and_store_next::<BlockWithMetadata>(
            &most_recent_block_header,
            &trusted_key_block_info,
            ctx,
        )
        .await?;
        info!(
            "finish - fetching block - {}",
            trusted_key_block_info.key_block_hash
        );
        let block = match result {
            None => {
                let in_current_era = is_current_era(
                    &most_recent_block_header,
                    &trusted_key_block_info,
                    ctx.config,
                );
                info!(
                    era = most_recent_block_header.era_id().value(),
                    in_current_era,
                    height = most_recent_block_header.height(),
                    timestamp = %most_recent_block_header.timestamp(),
                    "couldn't download a more recent block; finishing syncing",
                );
                break;
            }
            Some(block_with_metadata) => block_with_metadata.block,
        };

        let deploys = fetch_and_store_deploys(block.deploy_hashes().iter(), ctx).await?;

        let transfers = fetch_and_store_deploys(block.transfer_hashes().iter(), ctx).await?;

        info!(
            era_id = ?block.header().era_id(),
            height = block.height(),
            now = %Timestamp::now(),
            block_timestamp = %block.timestamp(),
            "executing block",
        );
        info!("start - executing finalized block - {}", block.hash());
        let block_and_execution_effects = ctx
            .effect_builder
            .execute_finalized_block(
                block.protocol_version(),
                execution_pre_state.clone(),
                FinalizedBlock::from(block.clone()),
                deploys,
                transfers,
>>>>>>> ab2d823a
            )
            .await?;

            info!(
                era_id = ?block.header().era_id(),
                height = block.height(),
                now = %Timestamp::now(),
                block_timestamp = %block.timestamp(),
                "executing block",
            );
            info!("start - executing finalized block - {}", block.hash());
            let block_and_execution_effects = effect_builder
                .execute_finalized_block(
                    block.protocol_version(),
                    execution_pre_state.clone(),
                    FinalizedBlock::from(block.clone()),
                    deploys,
                    transfers,
                )
                .await?;
            debug!("finish - executing finalized block - {}", block.hash());

            if block != *block_and_execution_effects.block() {
                return Err(Error::ExecutedBlockIsNotTheSameAsDownloadedBlock {
                    executed_block: Box::new(Block::from(block_and_execution_effects)),
                    downloaded_block: Box::new(block.clone()),
                });
            }

<<<<<<< HEAD
            most_recent_block_header = block.take_header();
            execution_pre_state = ExecutionPreState::from_block_header(
                &most_recent_block_header,
                chainspec.protocol_config.verifiable_chunked_hash_activation,
            );

            if let Some(key_block_info) = KeyBlockInfo::maybe_from_block_header(
                &most_recent_block_header,
                chainspec.protocol_config.verifiable_chunked_hash_activation,
            ) {
                trusted_key_block_info = key_block_info;
            }

            // If we managed to sync up to the current era, stop - we'll have to sync the consensus
            // protocol state, anyway.
            if is_current_era(
                &most_recent_block_header,
                &trusted_key_block_info,
                &chainspec,
            ) {
                info!(
                    era = most_recent_block_header.era_id().value(),
                    height = most_recent_block_header.height(),
                    timestamp = %most_recent_block_header.timestamp(),
                    "synchronized up to the current era; finishing syncing",
                );
                break;
            }
=======
        most_recent_block_header = block.take_header();
        execution_pre_state = ExecutionPreState::from_block_header(
            &most_recent_block_header,
            ctx.config.verifiable_chunked_hash_activation(),
        );

        if let Some(key_block_info) = KeyBlockInfo::maybe_from_block_header(
            &most_recent_block_header,
            ctx.config.verifiable_chunked_hash_activation(),
        ) {
            trusted_key_block_info = key_block_info;
        }

        // If we managed to sync up to the current era, stop - we'll have to sync the consensus
        // protocol state, anyway.
        if is_current_era(
            &most_recent_block_header,
            &trusted_key_block_info,
            ctx.config,
        ) {
            info!(
                era = most_recent_block_header.era_id().value(),
                height = most_recent_block_header.height(),
                timestamp = %most_recent_block_header.timestamp(),
                "synchronized up to the current era; finishing syncing",
            );
            break;
>>>>>>> ab2d823a
        }
        metrics
            .chain_sync_fetch_and_execute_blocks_time_seconds
            .set(metric.elapsed().as_secs() as i64);
        debug!("finish - fetching and executing blocks - loop total");
    }
<<<<<<< HEAD

    info!(
        era_id = ?most_recent_block_header.era_id(),
        height = most_recent_block_header.height(),
        now = %Timestamp::now(),
        block_timestamp = %most_recent_block_header.timestamp(),
        "finished synchronizing",
    );

    metrics
        .chain_sync_total_time_seconds
        .set(metric.elapsed().as_secs() as i64);

=======
    debug!("finish - fetching and executing blocks - loop total");
>>>>>>> ab2d823a
    Ok(most_recent_block_header)
}

async fn fetch_and_store_deploys(
    hashes: impl Iterator<Item = &DeployHash>,
    ctx: &ChainSyncContext<'_>,
) -> Result<Vec<Deploy>, Error> {
    let hashes: Vec<_> = hashes.cloned().collect();
    let mut deploys: Vec<Deploy> = Vec::with_capacity(hashes.len());
    let mut stream = futures::stream::iter(hashes)
        .map(|hash| {
            debug!("start - fetch_and_store_deploy -  {}", hash);
            fetch_and_store_deploy(hash, ctx)
        })
        .buffer_unordered(ctx.config.max_parallel_deploy_fetches());
    while let Some(result) = stream.next().await {
        let deploy = result?;
        debug!("finish - fetch_and_store_deploy  - {}", deploy.id());
        trace!("fetched {:?}", deploy);
        deploys.push(*deploy);
    }

    Ok(deploys)
}

/// Returns `true` if `most_recent_block` belongs to an era that is still ongoing.
pub(super) fn is_current_era(
    most_recent_block: &BlockHeader,
    trusted_key_block_info: &KeyBlockInfo,
    config: &Config,
) -> bool {
    is_current_era_given_current_timestamp(
        most_recent_block,
        trusted_key_block_info,
        config,
        Timestamp::now(),
    )
}

fn is_current_era_given_current_timestamp(
    most_recent_block: &BlockHeader,
    trusted_key_block_info: &KeyBlockInfo,
    config: &Config,
    current_timestamp: Timestamp,
) -> bool {
    let KeyBlockInfo {
        era_start, height, ..
    } = trusted_key_block_info;

    // If the minimum era duration has not yet run out, the era is still current.
    if current_timestamp.saturating_diff(*era_start) < config.era_duration() {
        return true;
    }

    // Otherwise estimate the earliest possible end of this era based on how many blocks remain.
    let remaining_blocks_in_this_era = config
        .min_era_height()
        .saturating_sub(most_recent_block.height() - *height);
    let time_since_most_recent_block =
        current_timestamp.saturating_diff(most_recent_block.timestamp());
    time_since_most_recent_block < config.min_round_length() * remaining_blocks_in_this_era
}

#[cfg(test)]
mod tests {
    use std::iter;

    use rand::Rng;

    use casper_types::{EraId, ProtocolVersion, PublicKey, SecretKey};

    use super::*;
    use crate::{
        components::consensus::EraReport,
        crypto::AsymmetricKeyExt,
        testing::TestRng,
        types::{Block, BlockPayload, Chainspec, FinalizedBlock, NodeConfig},
        utils::Loadable,
        SmallNetworkConfig,
    };

    /// Creates a block for testing, with the given data, and returns its header.
    ///
    /// The other fields are filled in with defaults, since they are not used in these tests.
    fn create_block(
        timestamp: Timestamp,
        era_id: EraId,
        height: u64,
        switch_block: bool,
        verifiable_chunked_hash_activation: EraId,
    ) -> BlockHeader {
        let secret_key = SecretKey::doc_example();
        let public_key = PublicKey::from(secret_key);

        let maybe_era_report = switch_block.then(|| EraReport {
            equivocators: Default::default(),
            rewards: Default::default(),
            inactive_validators: Default::default(),
        });
        let next_era_validator_weights =
            switch_block.then(|| iter::once((public_key.clone(), 100.into())).collect());

        let block_payload = BlockPayload::new(
            Default::default(), // deploy hashes
            Default::default(), // transfer hashes
            Default::default(), // accusations
            false,              // random bit
        );

        let finalized_block = FinalizedBlock::new(
            block_payload,
            maybe_era_report,
            timestamp,
            era_id,
            height,
            public_key,
        );

        Block::new(
            Default::default(), // parent block hash
            Default::default(), // parent random seed
            Default::default(), // state root hash
            finalized_block,
            next_era_validator_weights,
            Default::default(), // protocol version
            verifiable_chunked_hash_activation,
        )
        .expect("failed to create block for tests")
        .take_header()
    }

    #[test]
    fn test_is_current_era() {
        let mut rng = TestRng::new();
        let mut chainspec = Chainspec::from_resources("local");

        let genesis_time = chainspec
            .protocol_config
            .activation_point
            .genesis_timestamp()
            .expect("test expects genesis timestamp in chainspec");
        let min_round_length = chainspec.highway_config.min_round_length();

        // Configure eras to have at least 10 blocks but to last at least 20 minimum-length rounds.
        let era_duration = min_round_length * 20;
        let minimum_era_height = 10;
        chainspec.core_config.era_duration = era_duration;
        chainspec.core_config.minimum_era_height = minimum_era_height;
        let config = Config::new(
            Arc::new(chainspec),
            NodeConfig::default(),
            SmallNetworkConfig::default(),
        );

        // `verifiable_chunked_hash_activation` can be chosen arbitrarily
        let verifiable_chunked_hash_activation = EraId::from(rng.gen_range(0..=10));

        // We assume era 6 started after six minimum era durations, at block 100.
        let era6_start = genesis_time + era_duration * 6;
        let switch_block5 = create_block(
            era6_start,
            EraId::from(5),
            100,
            true,
            verifiable_chunked_hash_activation,
        );

        let trusted_switch_block_info5 = KeyBlockInfo::maybe_from_block_header(
            &switch_block5,
            verifiable_chunked_hash_activation,
        )
        .expect("no switch block info for switch block");

        // If we are still within the minimum era duration the era is current, even if we have the
        // required number of blocks (115 - 100 > 10).
        let block_time = era6_start + era_duration - 10.into();
        let now = block_time + 5.into();
        let block = create_block(
            block_time,
            EraId::from(6),
            115,
            false,
            verifiable_chunked_hash_activation,
        );
        assert!(is_current_era_given_current_timestamp(
            &block,
            &trusted_switch_block_info5,
            &config,
            now
        ));

        // If the minimum duration has passed but we we know we don't have all blocks yet, it's
        // also still current. There are still five blocks missing but only four rounds have
        // passed.
        let block_time = era6_start + era_duration * 2;
        let now = block_time + min_round_length * 4;
        let block = create_block(
            block_time,
            EraId::from(6),
            105,
            false,
            verifiable_chunked_hash_activation,
        );
        assert!(is_current_era_given_current_timestamp(
            &block,
            &trusted_switch_block_info5,
            &config,
            now
        ));

        // If both criteria are satisfied, the era could have ended.
        let block_time = era6_start + era_duration * 2;
        let now = block_time + min_round_length * 5;
        let block = create_block(
            block_time,
            EraId::from(6),
            105,
            false,
            verifiable_chunked_hash_activation,
        );
        assert!(!is_current_era_given_current_timestamp(
            &block,
            &trusted_switch_block_info5,
            &config,
            now
        ));
    }

    #[test]
    fn test_check_block_version() {
        let mut rng = TestRng::new();
        let v1_2_0 = ProtocolVersion::from_parts(1, 2, 0);
        let v1_3_0 = ProtocolVersion::from_parts(1, 3, 0);

        // `verifiable_chunked_hash_activation` can be chosen arbitrarily
        let verifiable_chunked_hash_activation = EraId::from(rng.gen_range(0..=10));
        let header = Block::random_with_specifics(
            &mut rng,
            EraId::from(6),
            101,
            v1_3_0,
            false,
            verifiable_chunked_hash_activation,
        )
        .take_header();

        // The new block's protocol version is the current one, 1.3.0.
        check_block_version(&header, v1_3_0).expect("versions are valid");

        // If the current version is only 1.2.0 but the block's is 1.3.0, we have to upgrade.
        match check_block_version(&header, v1_2_0) {
            Err(Error::RetrievedBlockHeaderFromFutureVersion {
                current_version,
                block_header_with_future_version,
            }) => {
                assert_eq!(v1_2_0, current_version);
                assert_eq!(header, *block_header_with_future_version);
            }
            result => panic!("expected future block version error, got {:?}", result),
        }
    }
}<|MERGE_RESOLUTION|>--- conflicted
+++ resolved
@@ -5,10 +5,7 @@
         atomic::{self, AtomicBool},
         Arc,
     },
-<<<<<<< HEAD
     time::{Duration, Instant},
-=======
->>>>>>> ab2d823a
 };
 
 use async_trait::async_trait;
@@ -20,7 +17,7 @@
 use casper_hashing::Digest;
 use casper_types::{EraId, Key, ProtocolVersion, PublicKey, StoredValue, U512};
 
-use super::Config;
+use super::{Config,metrics::Metrics};
 use crate::{
     components::{
         chain_synchronizer::error::Error,
@@ -37,11 +34,6 @@
     utils::work_queue::WorkQueue,
 };
 
-<<<<<<< HEAD
-use super::metrics::Metrics;
-
-const SLEEP_DURATION_SO_WE_DONT_SPAM: Duration = Duration::from_millis(100);
-=======
 struct ChainSyncContext<'a> {
     effect_builder: &'a EffectBuilder<JoinerEvent>,
     config: &'a Config,
@@ -66,7 +58,6 @@
             .hash(self.config.verifiable_chunked_hash_activation())
     }
 }
->>>>>>> ab2d823a
 
 /// Fetches an item. Keeps retrying to fetch until it is successful. Assumes no integrity check is
 /// necessary for the item. Not suited to fetching a block header or block by height, which require
@@ -516,15 +507,8 @@
 /// Returns the most recent block header along with the last trusted key block information for
 /// validation.
 async fn fast_sync_to_most_recent(
-<<<<<<< HEAD
-    effect_builder: EffectBuilder<JoinerEvent>,
-    trusted_block_header: BlockHeader,
-    chainspec: &Chainspec,
-    node_config: NodeConfig,
+    ctx: &ChainSyncContext<'_>,
     metrics: &Metrics,
-=======
-    ctx: &ChainSyncContext<'_>,
->>>>>>> ab2d823a
 ) -> Result<(KeyBlockInfo, BlockHeader), Error> {
     info!("start - fast_sync_to_most_recent - total");
     let trusted_key_block_info = get_trusted_key_block_info(ctx).await?;
@@ -703,26 +687,7 @@
         .await?;
     }
     debug!("finish - fetch block headers needed for era supervisor initialization - fast sync");
-<<<<<<< HEAD
-
-    // Synchronize the trie store for the most recent block header.
-    info!("start - fetch the latest block's global state - fast sync");
-    let metric = Instant::now();
-    sync_trie_store(
-        effect_builder,
-        *most_recent_block_header.state_root_hash(),
-        node_config.max_parallel_trie_fetches as usize,
-    )
-    .await?;
-    metrics
-        .chain_sync_global_state_download_time_seconds
-        .set(metric.elapsed().as_secs() as i64);
-    debug!("finish - fetch the latest block's global state - fast sync");
-
-    Ok((trusted_key_block_info, most_recent_block_header))
-=======
     Ok(())
->>>>>>> ab2d823a
 }
 
 /// Downloads and saves the deploys and transfers for a block.
@@ -820,23 +785,11 @@
     effect_builder: EffectBuilder<JoinerEvent>,
     config: Config,
     trusted_hash: BlockHash,
-<<<<<<< HEAD
-    chainspec: Arc<Chainspec>,
-    node_config: NodeConfig,
-    metrics: Metrics,
-) -> Result<BlockHeader, Error> {
-    info!("start - fetch trusted header");
-    let metric = Instant::now();
-
-    // Fetch the trusted header
-    let trusted_block_header = fetch_and_store_block_header(effect_builder, trusted_hash).await?;
-=======
 ) -> Result<BlockHeader, Error> {
     // Fetch the trusted header
     debug!("start - fetch trusted header");
     let trusted_block_header =
         fetch_and_store_block_header(effect_builder, &config, trusted_hash).await?;
->>>>>>> ab2d823a
     debug!("finish - fetch trusted header");
 
     let chain_sync_context = ChainSyncContext::new(&effect_builder, &config, &trusted_block_header);
@@ -930,14 +883,7 @@
             info!("start - fetch the global state from before the last emergency restart - emergency restart");
             sync_trie_store(*ctx.trusted_block_header.state_root_hash(), ctx).await?;
             debug!("finish - fetch the global state from before the last emergency restart - emergency restart");
-<<<<<<< HEAD
-            metrics
-                .chain_sync_emergency_restart_time_seconds
-                .set(metric.elapsed().as_secs() as i64);
-            return Ok(*trusted_block_header);
-=======
             return Ok(true);
->>>>>>> ab2d823a
         }
         metrics
             .chain_sync_emergency_restart_time_seconds
@@ -957,14 +903,7 @@
         && ctx.trusted_block_header.next_block_era_id() == ctx.config.activation_point()
     {
         info!("start - fetch the last switch block before the trusted block - upgrade");
-<<<<<<< HEAD
-        let metric = Instant::now();
-
-        let trusted_key_block_info =
-            get_trusted_key_block_info(effect_builder, &*chainspec, &trusted_block_header).await?;
-=======
         let trusted_key_block_info = get_trusted_key_block_info(ctx).await?;
->>>>>>> ab2d823a
         debug!("finish - fetch the last switch block before the trusted block - upgrade");
 
         info!("start - try fetching the first block after the upgrade - upgrade");
@@ -980,14 +919,7 @@
             info!("start - fetch the global state from before the upgrade - upgrade");
             sync_trie_store(*ctx.trusted_block_header.state_root_hash(), ctx).await?;
             debug!("finish - fetch the global state from before the upgrade - upgrade");
-<<<<<<< HEAD
-            metrics
-                .chain_sync_upgrade_time_seconds
-                .set(metric.elapsed().as_secs() as i64);
-            return Ok(*trusted_block_header);
-=======
             return Ok(true);
->>>>>>> ab2d823a
         }
 
         metrics
@@ -995,45 +927,8 @@
             .set(metric.elapsed().as_secs() as i64);
     }
 
-<<<<<<< HEAD
-    let max_parallel_deploy_fetches = node_config.max_parallel_deploy_fetches as usize;
-
-    let (mut trusted_key_block_info, mut most_recent_block_header) = if node_config.archival_sync {
-        info!("start - archival_sync - total");
-        let metric = Instant::now();
-        let result = archival_sync(
-            effect_builder,
-            *trusted_block_header,
-            &chainspec,
-            node_config,
-        )
-        .await?;
-        metrics
-            .chain_archival_sync_time_seconds
-            .set(metric.elapsed().as_secs() as i64);
-        debug!("finish - archival_sync - total");
-        result
-    } else {
-        info!("start - fast_sync_to_most_recent - total");
-        let metric = Instant::now();
-        let result = fast_sync_to_most_recent(
-            effect_builder,
-            *trusted_block_header,
-            &chainspec,
-            node_config,
-            &metrics,
-        )
-        .await?;
-        metrics
-            .chain_fast_sync_time_seconds
-            .set(metric.elapsed().as_secs() as i64);
-        debug!("finish - fast_sync_to_most_recent - total");
-        result
-    };
-=======
     Ok(false)
 }
->>>>>>> ab2d823a
 
 async fn execute_blocks(
     most_recent_block_header: &BlockHeader,
@@ -1054,50 +949,6 @@
     );
 
     info!("start - fetching and executing blocks - loop total");
-<<<<<<< HEAD
-    {
-        let metric = Instant::now();
-        loop {
-            info!(
-                "start - fetching block - {}",
-                trusted_key_block_info.key_block_hash
-            );
-            let result = fetch_and_store_next::<BlockWithMetadata>(
-                effect_builder,
-                &most_recent_block_header,
-                &trusted_key_block_info,
-                &*chainspec,
-            )
-            .await?;
-            info!(
-                "finish - fetching block - {}",
-                trusted_key_block_info.key_block_hash
-            );
-            let block = match result {
-                None => {
-                    info!(
-                        era = most_recent_block_header.era_id().value(),
-                        height = most_recent_block_header.height(),
-                        timestamp = %most_recent_block_header.timestamp(),
-                        "couldn't download a more recent block; finishing syncing",
-                    );
-                    break;
-                }
-                Some(block_with_metadata) => block_with_metadata.block,
-            };
-
-            let deploys = fetch_and_store_deploys(
-                block.deploy_hashes().to_vec(),
-                max_parallel_deploy_fetches,
-                effect_builder,
-            )
-            .await?;
-
-            let transfers = fetch_and_store_deploys(
-                block.transfer_hashes().to_vec(),
-                max_parallel_deploy_fetches,
-                effect_builder,
-=======
     let mut most_recent_block_header = most_recent_block_header.clone();
     let mut trusted_key_block_info = trusted_key_block_info.clone();
     loop {
@@ -1154,7 +1005,6 @@
                 FinalizedBlock::from(block.clone()),
                 deploys,
                 transfers,
->>>>>>> ab2d823a
             )
             .await?;
 
@@ -1184,36 +1034,6 @@
                 });
             }
 
-<<<<<<< HEAD
-            most_recent_block_header = block.take_header();
-            execution_pre_state = ExecutionPreState::from_block_header(
-                &most_recent_block_header,
-                chainspec.protocol_config.verifiable_chunked_hash_activation,
-            );
-
-            if let Some(key_block_info) = KeyBlockInfo::maybe_from_block_header(
-                &most_recent_block_header,
-                chainspec.protocol_config.verifiable_chunked_hash_activation,
-            ) {
-                trusted_key_block_info = key_block_info;
-            }
-
-            // If we managed to sync up to the current era, stop - we'll have to sync the consensus
-            // protocol state, anyway.
-            if is_current_era(
-                &most_recent_block_header,
-                &trusted_key_block_info,
-                &chainspec,
-            ) {
-                info!(
-                    era = most_recent_block_header.era_id().value(),
-                    height = most_recent_block_header.height(),
-                    timestamp = %most_recent_block_header.timestamp(),
-                    "synchronized up to the current era; finishing syncing",
-                );
-                break;
-            }
-=======
         most_recent_block_header = block.take_header();
         execution_pre_state = ExecutionPreState::from_block_header(
             &most_recent_block_header,
@@ -1241,30 +1061,13 @@
                 "synchronized up to the current era; finishing syncing",
             );
             break;
->>>>>>> ab2d823a
         }
         metrics
             .chain_sync_fetch_and_execute_blocks_time_seconds
             .set(metric.elapsed().as_secs() as i64);
         debug!("finish - fetching and executing blocks - loop total");
     }
-<<<<<<< HEAD
-
-    info!(
-        era_id = ?most_recent_block_header.era_id(),
-        height = most_recent_block_header.height(),
-        now = %Timestamp::now(),
-        block_timestamp = %most_recent_block_header.timestamp(),
-        "finished synchronizing",
-    );
-
-    metrics
-        .chain_sync_total_time_seconds
-        .set(metric.elapsed().as_secs() as i64);
-
-=======
     debug!("finish - fetching and executing blocks - loop total");
->>>>>>> ab2d823a
     Ok(most_recent_block_header)
 }
 
