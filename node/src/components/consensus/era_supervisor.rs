--- conflicted
+++ resolved
@@ -267,12 +267,8 @@
         effect_builder: EffectBuilder<REv>,
         validator_stakes: Vec<(PublicKey, Motes)>,
         chainspec: &Chainspec,
-<<<<<<< HEAD
         genesis_state_root_hash: hash::Digest,
-=======
-        genesis_post_state_hash: hash::Digest,
         registry: &Registry,
->>>>>>> d5ac400f
         mut rng: &mut dyn CryptoRngCore,
     ) -> Result<(Self, Effects<Event<I>>), Error> {
         let (root, config) = config.into_parts();
