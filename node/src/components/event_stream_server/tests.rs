use std::{
    collections::HashMap,
    error::Error,
    fs::{self, File},
    io::{self, BufReader},
    iter, str,
    sync::{
        atomic::{AtomicBool, Ordering},
        Arc,
    },
    time::Duration,
};

<<<<<<< HEAD
use assert_json_diff::assert_json_include;
=======
use assert_json_diff::assert_json_eq;
>>>>>>> 186ef8ba
use futures::{join, StreamExt};
use http::StatusCode;
use pretty_assertions::assert_eq;
use reqwest::Response;
use schemars::schema_for;
use serde_json::Value;
use tempfile::TempDir;
use tokio::{
    sync::{Barrier, Notify},
    task::{self, JoinHandle},
    time,
};
use tracing::debug;

use super::*;
use crate::{logging, testing::TestRng};
use sse_server::{
    DeployAccepted, Id, QUERY_FIELD, SSE_API_DEPLOYS_PATH as DEPLOYS_PATH,
    SSE_API_MAIN_PATH as MAIN_PATH, SSE_API_ROOT_PATH as ROOT_PATH,
    SSE_API_SIGNATURES_PATH as SIGS_PATH,
};

/// The total number of random events each `EventStreamServer` will emit by default, excluding the
/// initial `ApiVersion` event.
const EVENT_COUNT: u32 = 100;
/// The maximum number of random events each `EventStreamServer` will emit, excluding the initial
/// `ApiVersion` event.
const MAX_EVENT_COUNT: u32 = 100_000_000;
/// The event stream buffer length, set in the server's config.  Set to half of the total event
/// count to allow for the buffer purging events in the test.
const BUFFER_LENGTH: u32 = EVENT_COUNT / 2;
/// The maximum amount of time to wait for a test server to complete.  If this time is exceeded, the
/// test has probably hung, and should be deemed to have failed.
const MAX_TEST_TIME: Duration = Duration::from_secs(1);
/// The duration of the sleep called between each event being sent by the server.
const DELAY_BETWEEN_EVENTS: Duration = Duration::from_millis(1);

/// A helper to allow the synchronization of a single client joining the SSE server.
///
/// It provides the primitives to allow the client to connect to the server just before a specific
/// event is emitted by the server.
#[derive(Clone)]
struct ClientSyncBehavior {
    /// The event ID before which the server should wait at the barrier for the client to join.
    join_before_event: Id,
    /// The barrier to sync the client joining the server.
    barrier: Arc<Barrier>,
}

impl ClientSyncBehavior {
    fn new(join_before_event: Id) -> (Self, Arc<Barrier>) {
        let barrier = Arc::new(Barrier::new(2));
        let behavior = ClientSyncBehavior {
            join_before_event,
            barrier: Arc::clone(&barrier),
        };
        (behavior, barrier)
    }
}

/// A helper defining the behavior of the server.
#[derive(Clone)]
struct ServerBehavior {
    /// Whether the server should have a delay between sending events, to allow a client to keep up
    /// and not be disconnected for lagging.
    has_delay_between_events: bool,
    /// Whether the server should send all events once, or keep repeating the batch up until
    /// `MAX_EVENT_COUNT` have been sent.
    repeat_events: bool,
    /// If `Some`, sets the `max_concurrent_subscribers` server config value, otherwise uses the
    /// config default.
    max_concurrent_subscribers: Option<u32>,
    clients: Vec<ClientSyncBehavior>,
}

impl ServerBehavior {
    /// Returns a default new `ServerBehavior`.
    ///
    /// It has a small delay between events, and sends the collection of random events once.
    fn new() -> Self {
        ServerBehavior {
            has_delay_between_events: true,
            repeat_events: false,
            max_concurrent_subscribers: None,
            clients: Vec::new(),
        }
    }

    /// Returns a new `ServerBehavior` suitable for testing lagging clients.
    ///
    /// It has no delay between events, and sends the collection of random events repeatedly up to a
    /// maximum of `MAX_EVENT_COUNT` events.
    fn new_for_lagging_test() -> Self {
        ServerBehavior {
            has_delay_between_events: false,
            repeat_events: true,
            max_concurrent_subscribers: None,
            clients: Vec::new(),
        }
    }

    /// Adds a client sync behavior, specified for the client to connect to the server just before
    /// `id` is emitted.
    fn add_client_sync_before_event(&mut self, id: Id) -> Arc<Barrier> {
        let (client_behavior, barrier) = ClientSyncBehavior::new(id);
        self.clients.push(client_behavior);
        barrier
    }

    /// Sets the `max_concurrent_subscribers` server config value.
    fn set_max_concurrent_subscribers(&mut self, count: u32) {
        self.max_concurrent_subscribers = Some(count);
    }

    /// Waits for all clients which specified they wanted to join just before the given event ID.
    async fn wait_for_clients(&self, id: Id) {
        for client_behavior in &self.clients {
            if client_behavior.join_before_event == id {
                debug!("server waiting before event {}", id);
                client_behavior.barrier.wait().await;
                debug!("server waiting for client to connect before event {}", id);
                client_behavior.barrier.wait().await;
                debug!("server finished waiting before event {}", id);
            }
        }
    }

    /// Sleeps if `self` was set to enable delays between events.
    async fn sleep_if_required(&self) {
        if self.has_delay_between_events {
            time::sleep(DELAY_BETWEEN_EVENTS).await;
        } else {
            task::yield_now().await;
        }
    }
}

/// A helper to allow the server to be kept alive until a specific call to stop it.
#[derive(Clone)]
struct ServerStopper {
    should_stop: Arc<AtomicBool>,
    notifier: Arc<Notify>,
}

impl ServerStopper {
    fn new() -> Self {
        ServerStopper {
            should_stop: Arc::new(AtomicBool::new(false)),
            notifier: Arc::new(Notify::new()),
        }
    }

    /// Returns whether the server should stop now or not.
    fn should_stop(&self) -> bool {
        self.should_stop.load(Ordering::SeqCst)
    }

    /// Waits until the server should stop.
    async fn wait(&self) {
        while !self.should_stop() {
            self.notifier.notified().await;
        }
    }

    /// Tells the server to stop.
    fn stop(&self) {
        self.should_stop.store(true, Ordering::SeqCst);
        self.notifier.notify_one();
    }
}

impl Drop for ServerStopper {
    fn drop(&mut self) {
        self.stop();
    }
}

struct TestFixture {
    storage_dir: TempDir,
    protocol_version: ProtocolVersion,
    events: Vec<SseData>,
    deploy_getter: DeployGetter,
    first_event_id: Id,
    server_join_handle: Option<JoinHandle<()>>,
    server_stopper: ServerStopper,
}

impl TestFixture {
    /// Constructs a new `TestFixture` including `EVENT_COUNT` random events ready to be served.
    fn new(rng: &mut TestRng) -> Self {
        const DISTINCT_EVENTS_COUNT: u32 = 7;

        let _ = logging::init();
        let storage_dir = tempfile::tempdir().unwrap();
        fs::create_dir_all(&storage_dir).unwrap();
        let protocol_version = ProtocolVersion::from_parts(1, 2, 3);

        let mut deploys = HashMap::new();
        let events = (0..EVENT_COUNT)
            .map(|i| match i % DISTINCT_EVENTS_COUNT {
                0 => SseData::random_block_added(rng),
                1 => {
                    let (event, deploy) = SseData::random_deploy_accepted(rng);
                    assert!(deploys.insert(*deploy.id(), deploy).is_none());
                    event
                }
                2 => SseData::random_deploy_processed(rng),
                3 => SseData::random_deploy_expired(rng),
                4 => SseData::random_fault(rng),
                5 => SseData::random_step(rng),
                6 => SseData::random_finality_signature(rng),
                _ => unreachable!(),
            })
            .collect();

        let deploy_getter = DeployGetter::with_deploys(deploys);

        TestFixture {
            storage_dir,
            protocol_version,
            events,
            deploy_getter,
            first_event_id: 0,
            server_join_handle: None,
            server_stopper: ServerStopper::new(),
        }
    }

    /// Creates a new `EventStreamServer` and runs it in a tokio task, returning the actual address
    /// the server is listening on.
    ///
    /// Only one server can be run at a time; this panics if there is already a server task running.
    ///
    /// The server emits a clone of each of the random events held by the `TestFixture`, in the
    /// order in which they're held in the `TestFixture`.
    ///
    /// The server runs until `TestFixture::stop_server()` is called, or the `TestFixture` is
    /// dropped.
    async fn run_server(&mut self, server_behavior: ServerBehavior) -> SocketAddr {
        if self.server_join_handle.is_some() {
            panic!("one `TestFixture` can only run one server at a time");
        }
        self.server_stopper = ServerStopper::new();

        // Set the server to use a channel buffer of half the total events it will emit, unless
        // we're running with no delay between events, in which case set a minimal buffer as we're
        // trying to cause clients to get ejected for lagging.
        let config = Config {
            event_stream_buffer_length: if server_behavior.has_delay_between_events {
                BUFFER_LENGTH
            } else {
                1
            },
            max_concurrent_subscribers: server_behavior
                .max_concurrent_subscribers
                .unwrap_or(Config::default().max_concurrent_subscribers),
            ..Default::default()
        };
        let mut server = EventStreamServer::new(
            config,
            self.storage_dir.path().to_path_buf(),
            self.protocol_version,
            self.deploy_getter.clone(),
        )
        .unwrap();

        self.first_event_id = server.event_indexer.current_index();

        let first_event_id = server.event_indexer.current_index();
        let server_address = server.listening_address;
        let events = self.events.clone();
        let server_stopper = self.server_stopper.clone();

        let join_handle = tokio::spawn(async move {
            let event_count = if server_behavior.repeat_events {
                MAX_EVENT_COUNT
            } else {
                EVENT_COUNT
            };
            for (id, event) in events.iter().cycle().enumerate().take(event_count as usize) {
                if server_stopper.should_stop() {
                    debug!("stopping server early");
                    return;
                }
                server_behavior
                    .wait_for_clients((id as Id).wrapping_add(first_event_id))
                    .await;
                let _ = server.broadcast(event.clone());
                server_behavior.sleep_if_required().await;
            }

            // Keep the server running until told to stop.  Clients connecting from now will only
            // receive keepalives.
            debug!("server finished sending all events");
            server_stopper.wait().await;
            debug!("server stopped");
        });

        self.server_join_handle = Some(join_handle);

        server_address
    }

    /// Stops the currently-running server, if any, panicking if unable to stop the server within
    /// `MAX_TEST_TIME`.
    ///
    /// Must be called and awaited before starting a new server with this particular `TestFixture`.
    ///
    /// Should be called in every test where a server has been started, since this will ensure
    /// failed tests won't hang indefinitely.
    async fn stop_server(&mut self) {
        let join_handle = match self.server_join_handle.take() {
            Some(join_handle) => join_handle,
            None => return,
        };
        self.server_stopper.stop();
        time::timeout(MAX_TEST_TIME, join_handle)
            .await
            .expect("stopping server timed out (test hung)")
            .expect("server task should not error");
    }

    /// Returns all the events which would have been received by a client via
    /// `/events/<final_path_element>`, where the client connected just before `from` was emitted
    /// from the server.  This includes the initial `ApiVersion` event.
    ///
    /// Also returns the last event's ID,
    fn filtered_events(&self, final_path_element: &str, from: Id) -> (Vec<ReceivedEvent>, Id) {
        // Convert the IDs to `u128`s to cater for wrapping and add `Id::MAX + 1` to `from` if the
        // buffer wrapped and `from` represents an event from after the wrap.
        let threshold = Id::MAX - EVENT_COUNT;
        let from = if self.first_event_id >= threshold && from < threshold {
            from as u128 + Id::MAX as u128 + 1
        } else {
            from as u128
        };

        let id_filter = |id: u128, event: &SseData| -> Option<ReceivedEvent> {
            if id < from {
                return None;
            }

            let data = match event {
                SseData::DeployAccepted {
                    deploy: deploy_hash,
                } => {
                    let deploy_accepted = self.deploy_getter.get_test_deploy(*deploy_hash).unwrap();
                    serde_json::to_string(&DeployAccepted { deploy_accepted }).unwrap()
                }
                _ => serde_json::to_string(event).unwrap(),
            };

            Some(ReceivedEvent {
                id: Some(id as Id),
                data,
            })
        };

        let api_version_event = ReceivedEvent {
            id: None,
            data: serde_json::to_string(&SseData::ApiVersion(self.protocol_version)).unwrap(),
        };

        let filter = sse_server::get_filter(final_path_element).unwrap();
        let events: Vec<_> = iter::once(api_version_event)
            .chain(self.events.iter().enumerate().filter_map(|(id, event)| {
                let id = id as u128 + self.first_event_id as u128;
                if event.should_include(filter) {
                    id_filter(id, event)
                } else {
                    None
                }
            }))
            .collect();

        let final_id = events
            .last()
            .expect("should have events")
            .id
            .expect("should have ID");

        (events, final_id)
    }

    /// Returns all the events which would have been received by a client connected from server
    /// startup via `/events/<final_path_element>`, including the initial `ApiVersion` event.
    ///
    /// Also returns the last event's ID.
    fn all_filtered_events(&self, final_path_element: &str) -> (Vec<ReceivedEvent>, Id) {
        self.filtered_events(final_path_element, self.first_event_id)
    }
}

/// Returns the URL for a client to use to connect to the server at the given address.
///
/// The URL is `/events/<final_path_element>` with `?start_from=X` query string appended if
/// `maybe_start_from` is `Some`.
fn url(
    server_address: SocketAddr,
    final_path_element: &str,
    maybe_start_from: Option<Id>,
) -> String {
    format!(
        "http://{}/{}/{}{}",
        server_address,
        ROOT_PATH,
        final_path_element,
        match maybe_start_from {
            Some(start_from) => format!("?{}={}", QUERY_FIELD, start_from),
            None => String::new(),
        }
    )
}

/// The representation of an SSE event as received by a subscribed client.
#[derive(Clone, Debug, Eq, PartialEq)]
struct ReceivedEvent {
    id: Option<Id>,
    data: String,
}

/// Runs a client, consuming all SSE events until the server has emitted the event with ID
/// `final_event_id`.
///
/// If the client receives a keepalive (i.e. `:`), it panics, as the server has no further events to
/// emit.
///
/// The client waits at the barrier before connecting to the server, and then again immediately
/// after connecting to ensure the server doesn't start sending events before the client is
/// connected.
async fn subscribe(
    url: &str,
    barrier: Arc<Barrier>,
    final_event_id: Id,
    client_id: &str,
) -> Result<Vec<ReceivedEvent>, reqwest::Error> {
    debug!("{} waiting before connecting via {}", client_id, url);
    barrier.wait().await;
    let response = reqwest::get(url).await?;
    debug!("{} waiting after connecting", client_id);
    barrier.wait().await;
    debug!("{} finished waiting", client_id);
    handle_response(response, final_event_id, client_id).await
}

/// Runs a client, consuming all SSE events until the server has emitted the event with ID
/// `final_event_id`.
///
/// If the client receives a keepalive (i.e. `:`), it panics, as the server has no further events to
/// emit.
///
/// There is no synchronization between client and server regarding the client joining.  In most
/// tests such synchronization is required, in which case `subscribe()` should be used.
async fn subscribe_no_sync(
    url: &str,
    final_event_id: Id,
    client_id: &str,
) -> Result<Vec<ReceivedEvent>, reqwest::Error> {
    debug!("{} about to connect via {}", client_id, url);
    let response = reqwest::get(url).await?;
    debug!("{} has connected", client_id);
    handle_response(response, final_event_id, client_id).await
}

/// Handles a response from the server.
async fn handle_response(
    response: Response,
    final_event_id: Id,
    client_id: &str,
) -> Result<Vec<ReceivedEvent>, reqwest::Error> {
    if response.status() == StatusCode::SERVICE_UNAVAILABLE {
        debug!("{} rejected by server: too many clients", client_id);
        assert_eq!(
            response.text().await.unwrap(),
            "server has reached limit of subscribers"
        );
        return Ok(Vec::new());
    }

    // The stream from the server is not always chunked into events, so gather the stream into a
    // single `String` until we receive a keepalive.
    let mut response_text = String::new();
    let mut stream = response.bytes_stream();
    let final_id_line = format!("id:{}", final_event_id);
    let keepalive = ":";
    while let Some(item) = stream.next().await {
        // If the server crashes or returns an error in the stream, it is caught here as `item` will
        // be an `Err`.
        let bytes = item?;
        let chunk = str::from_utf8(bytes.as_ref()).unwrap();
        response_text.push_str(chunk);
        if let Some(line) = response_text
            .lines()
            .find(|&line| line == final_id_line || line == keepalive)
        {
            if line == keepalive {
                panic!("{} received keepalive", client_id);
            }
            debug!(
                "{} received final event ID {}: exiting",
                client_id, final_event_id
            );
            break;
        }
    }

    Ok(parse_response(response_text, client_id))
}

/// Iterate the lines of the response body.  Each line should be one of
///   * an SSE event: line starts with "data:" and the remainder of the line is a JSON object
///   * an SSE event ID: line starts with "id:" and the remainder is a decimal encoded `u32`
///   * empty
///   * a keepalive: line contains exactly ":"
///
/// The expected order is:
///   * data:<JSON-encoded ApiVersion> (note, no ID line follows this first event)
/// then the following three repeated for as many events as are applicable to that stream:
///   * data:<JSON-encoded event>
///   * id:<integer>
///   * empty line
/// then finally, repeated keepalive lines until the server is shut down.
fn parse_response(response_text: String, client_id: &str) -> Vec<ReceivedEvent> {
    let mut received_events = Vec::new();
    let mut line_itr = response_text.lines();
    while let Some(data_line) = line_itr.next() {
        let data = match data_line.strip_prefix("data:") {
            Some(data_str) => data_str.to_string(),
            None => {
                if data_line.trim().is_empty() || data_line.trim() == ":" {
                    continue;
                } else {
                    panic!(
                        "{}: data line should start with 'data:'\n{}",
                        client_id, data_line
                    )
                }
            }
        };

        let id_line = match line_itr.next() {
            Some(line) => line,
            None => break,
        };

        let id = match id_line.strip_prefix("id:") {
            Some(id_str) => Some(id_str.parse().unwrap_or_else(|_| {
                panic!("{}: failed to get ID line from:\n{}", client_id, id_line)
            })),
            None => {
                if id_line.trim().is_empty() && received_events.is_empty() {
                    None
                } else if id_line.trim() == ":" {
                    continue;
                } else {
                    panic!(
                        "{}: every event must have an ID except the first one",
                        client_id
                    );
                }
            }
        };

        received_events.push(ReceivedEvent { id, data });
    }
    received_events
}

/// Client setup:
///   * `<IP:port>/events/<path>`
///   * no `?start_from=` query
///   * connected before first event
///
/// Expected to receive all main, deploy-accepted or signature events depending on `filter`.
async fn should_serve_events_with_no_query(path: &str) {
    let mut rng = crate::new_rng();
    let mut fixture = TestFixture::new(&mut rng);

    let mut server_behavior = ServerBehavior::new();
    let barrier = server_behavior.add_client_sync_before_event(0);
    let server_address = fixture.run_server(server_behavior).await;

    let url = url(server_address, path, None);
    let (expected_events, final_id) = fixture.all_filtered_events(path);
    let received_events = subscribe(&url, barrier, final_id, "client").await.unwrap();
    fixture.stop_server().await;

    assert_eq!(received_events, expected_events);
}

#[tokio::test(flavor = "multi_thread", worker_threads = 2)]
async fn should_serve_main_events_with_no_query() {
    should_serve_events_with_no_query(MAIN_PATH).await;
}

#[tokio::test(flavor = "multi_thread", worker_threads = 2)]
async fn should_serve_deploy_accepted_events_with_no_query() {
    should_serve_events_with_no_query(DEPLOYS_PATH).await;
}

#[tokio::test(flavor = "multi_thread", worker_threads = 2)]
async fn should_serve_signature_events_with_no_query() {
    should_serve_events_with_no_query(SIGS_PATH).await;
}

/// Client setup:
///   * `<IP:port>/events/<path>?start_from=25`
///   * connected just before event ID 50
///
/// Expected to receive main, deploy-accepted or signature events (depending on `path`) from ID 25
/// onwards, as events 25 to 49 should still be in the server buffer.
async fn should_serve_events_with_query(path: &str) {
    let mut rng = crate::new_rng();
    let mut fixture = TestFixture::new(&mut rng);

    let connect_at_event_id = BUFFER_LENGTH;
    let start_from_event_id = BUFFER_LENGTH / 2;

    let mut server_behavior = ServerBehavior::new();
    let barrier = server_behavior.add_client_sync_before_event(connect_at_event_id);
    let server_address = fixture.run_server(server_behavior).await;

    let url = url(server_address, path, Some(start_from_event_id));
    let (expected_events, final_id) = fixture.filtered_events(path, start_from_event_id);
    let received_events = subscribe(&url, barrier, final_id, "client").await.unwrap();
    fixture.stop_server().await;

    assert_eq!(received_events, expected_events);
}

#[tokio::test(flavor = "multi_thread", worker_threads = 2)]
async fn should_serve_main_events_with_query() {
    should_serve_events_with_query(MAIN_PATH).await;
}

#[tokio::test(flavor = "multi_thread", worker_threads = 2)]
async fn should_serve_deploy_accepted_events_with_query() {
    should_serve_events_with_query(DEPLOYS_PATH).await;
}

#[tokio::test(flavor = "multi_thread", worker_threads = 2)]
async fn should_serve_signature_events_with_query() {
    should_serve_events_with_query(SIGS_PATH).await;
}

/// Client setup:
///   * `<IP:port>/events/<path>?start_from=0`
///   * connected just before event ID 75
///
/// Expected to receive main, deploy-accepted or signature events (depending on `path`) from ID 25
/// onwards, as events 0 to 24 should have been purged from the server buffer.
async fn should_serve_remaining_events_with_query(path: &str) {
    let mut rng = crate::new_rng();
    let mut fixture = TestFixture::new(&mut rng);

    let connect_at_event_id = BUFFER_LENGTH * 3 / 2;
    let start_from_event_id = 0;

    let mut server_behavior = ServerBehavior::new();
    let barrier = server_behavior.add_client_sync_before_event(connect_at_event_id);
    let server_address = fixture.run_server(server_behavior).await;

    let url = url(server_address, path, Some(start_from_event_id));
    let expected_first_event = connect_at_event_id - BUFFER_LENGTH;
    let (expected_events, final_id) = fixture.filtered_events(path, expected_first_event);
    let received_events = subscribe(&url, barrier, final_id, "client").await.unwrap();
    fixture.stop_server().await;

    assert_eq!(received_events, expected_events);
}

#[tokio::test(flavor = "multi_thread", worker_threads = 2)]
async fn should_serve_remaining_main_events_with_query() {
    should_serve_remaining_events_with_query(MAIN_PATH).await;
}

#[tokio::test(flavor = "multi_thread", worker_threads = 2)]
async fn should_serve_remaining_deploy_accepted_events_with_query() {
    should_serve_remaining_events_with_query(DEPLOYS_PATH).await;
}

#[tokio::test(flavor = "multi_thread", worker_threads = 2)]
async fn should_serve_remaining_signature_events_with_query() {
    should_serve_remaining_events_with_query(SIGS_PATH).await;
}

/// Client setup:
///   * `<IP:port>/events/<path>?start_from=25`
///   * connected before first event
///
/// Expected to receive all main, deploy-accepted or signature events (depending on `path`), as
/// event 25 hasn't been added to the server buffer yet.
async fn should_serve_events_with_query_for_future_event(path: &str) {
    let mut rng = crate::new_rng();
    let mut fixture = TestFixture::new(&mut rng);

    let mut server_behavior = ServerBehavior::new();
    let barrier = server_behavior.add_client_sync_before_event(0);
    let server_address = fixture.run_server(server_behavior).await;

    let url = url(server_address, path, Some(25));
    let (expected_events, final_id) = fixture.all_filtered_events(path);
    let received_events = subscribe(&url, barrier, final_id, "client").await.unwrap();
    fixture.stop_server().await;

    assert_eq!(received_events, expected_events);
}

#[tokio::test(flavor = "multi_thread", worker_threads = 2)]
async fn should_serve_main_events_with_query_for_future_event() {
    should_serve_events_with_query_for_future_event(MAIN_PATH).await;
}

#[tokio::test(flavor = "multi_thread", worker_threads = 2)]
async fn should_serve_deploy_accepted_events_with_query_for_future_event() {
    should_serve_events_with_query_for_future_event(DEPLOYS_PATH).await;
}

#[tokio::test(flavor = "multi_thread", worker_threads = 2)]
async fn should_serve_signature_events_with_query_for_future_event() {
    should_serve_events_with_query_for_future_event(SIGS_PATH).await;
}

/// Checks that when a server is shut down (e.g. for a node upgrade), connected clients don't have
/// an error while handling the HTTP response.
#[tokio::test(flavor = "multi_thread", worker_threads = 2)]
async fn server_exit_should_gracefully_shut_down_stream() {
    let mut rng = crate::new_rng();
    let mut fixture = TestFixture::new(&mut rng);

    // Start the server, waiting for three clients to connect.
    let mut server_behavior = ServerBehavior::new();
    let barrier1 = server_behavior.add_client_sync_before_event(0);
    let barrier2 = server_behavior.add_client_sync_before_event(0);
    let barrier3 = server_behavior.add_client_sync_before_event(0);
    let server_address = fixture.run_server(server_behavior).await;

    let url1 = url(server_address, MAIN_PATH, None);
    let url2 = url(server_address, DEPLOYS_PATH, None);
    let url3 = url(server_address, SIGS_PATH, None);

    // Run the three clients, and stop the server after a short delay.
    let (received_events1, received_events2, received_events3, _) = join!(
        subscribe(&url1, barrier1, EVENT_COUNT, "client 1"),
        subscribe(&url2, barrier2, EVENT_COUNT, "client 2"),
        subscribe(&url3, barrier3, EVENT_COUNT, "client 3"),
        async {
            time::sleep(DELAY_BETWEEN_EVENTS * EVENT_COUNT / 2).await;
            fixture.stop_server().await
        }
    );

    // Ensure all clients' streams terminated without error.
    let received_events1 = received_events1.unwrap();
    let received_events2 = received_events2.unwrap();
    let received_events3 = received_events3.unwrap();

    // Ensure all clients received some events...
    assert!(!received_events1.is_empty());
    assert!(!received_events2.is_empty());
    assert!(!received_events3.is_empty());

    // ...but not the full set they would have if the server hadn't stopped early.
    assert!(received_events1.len() < fixture.all_filtered_events(MAIN_PATH).0.len());
    assert!(received_events2.len() < fixture.all_filtered_events(DEPLOYS_PATH).0.len());
    assert!(received_events3.len() < fixture.all_filtered_events(SIGS_PATH).0.len());
}

/// Checks that clients which don't consume the events in a timely manner are forcibly disconnected
/// by the server.
#[tokio::test(flavor = "multi_thread", worker_threads = 2)]
async fn lagging_clients_should_be_disconnected() {
    // Similar to the `subscribe()` function, except this has a long pause at the start and short
    // pauses after each read.
    //
    // The objective is to create backpressure by filling the client's receive buffer, then filling
    // the server's send buffer, which in turn causes the server's internal broadcast channel to
    // deem that client as lagging.
    async fn subscribe_slow(
        url: &str,
        barrier: Arc<Barrier>,
        client_id: &str,
    ) -> Result<(), reqwest::Error> {
        barrier.wait().await;
        let response = reqwest::get(url).await.unwrap();
        barrier.wait().await;

        time::sleep(Duration::from_secs(5)).await;

        let mut stream = response.bytes_stream();
        let pause_between_events = Duration::from_secs(100) / MAX_EVENT_COUNT;
        while let Some(item) = stream.next().await {
            // The function is expected to exit here with an `UnexpectedEof` error.
            let bytes = item?;
            let chunk = str::from_utf8(bytes.as_ref()).unwrap();
            if chunk.lines().any(|line| line == ":") {
                debug!("{} received keepalive: exiting", client_id);
                break;
            }
            time::sleep(pause_between_events).await;
        }

        Ok(())
    }

    let mut rng = crate::new_rng();
    let mut fixture = TestFixture::new(&mut rng);

    // Start the server, setting it to run with no delay between sending each event.  It will send
    // at most `MAX_EVENT_COUNT` events, but the clients' futures should return before that, having
    // been disconnected for lagging.
    let mut server_behavior = ServerBehavior::new_for_lagging_test();
    let barrier_main = server_behavior.add_client_sync_before_event(0);
    let barrier_deploys = server_behavior.add_client_sync_before_event(0);
    let barrier_sigs = server_behavior.add_client_sync_before_event(0);
    let server_address = fixture.run_server(server_behavior).await;

    let url_main = url(server_address, MAIN_PATH, None);
    let url_deploys = url(server_address, DEPLOYS_PATH, None);
    let url_sigs = url(server_address, SIGS_PATH, None);

    // Run the slow clients, then stop the server.
    let (result_slow_main, result_slow_deploys, result_slow_sigs) = join!(
        subscribe_slow(&url_main, barrier_main, "client 1"),
        subscribe_slow(&url_deploys, barrier_deploys, "client 2"),
        subscribe_slow(&url_sigs, barrier_sigs, "client 3"),
    );
    fixture.stop_server().await;

    // Ensure both slow clients' streams terminated with an `UnexpectedEof` error.
    let check_error = |result: Result<(), reqwest::Error>| {
        let kind = result
            .unwrap_err()
            .source()
            .expect("reqwest::Error should have source")
            .downcast_ref::<hyper::Error>()
            .expect("reqwest::Error's source should be a hyper::Error")
            .source()
            .expect("hyper::Error should have source")
            .downcast_ref::<io::Error>()
            .expect("hyper::Error's source should be a std::io::Error")
            .kind();
        assert!(matches!(kind, io::ErrorKind::UnexpectedEof));
    };
    check_error(result_slow_main);
    check_error(result_slow_deploys);
    check_error(result_slow_sigs);
}

/// Checks that clients using the correct <IP:Port> but wrong path get a helpful error response.
#[tokio::test(flavor = "multi_thread", worker_threads = 2)]
async fn should_handle_bad_url_path() {
    let mut rng = crate::new_rng();
    let mut fixture = TestFixture::new(&mut rng);

    let server_address = fixture.run_server(ServerBehavior::new()).await;

    #[rustfmt::skip]
        let urls = [
        format!("http://{}", server_address),
        format!("http://{}?{}=0", server_address, QUERY_FIELD),
        format!("http://{}/bad", server_address),
        format!("http://{}/bad?{}=0", server_address, QUERY_FIELD),
        format!("http://{}/{}", server_address, ROOT_PATH),
        format!("http://{}/{}?{}=0", server_address, QUERY_FIELD, ROOT_PATH),
        format!("http://{}/{}/bad", server_address, ROOT_PATH),
        format!("http://{}/{}/bad?{}=0", server_address, QUERY_FIELD, ROOT_PATH),
        format!("http://{}/{}/{}bad", server_address, ROOT_PATH, MAIN_PATH),
        format!("http://{}/{}/{}bad?{}=0", server_address, QUERY_FIELD, ROOT_PATH, MAIN_PATH),
        format!("http://{}/{}/{}bad", server_address, ROOT_PATH, DEPLOYS_PATH),
        format!("http://{}/{}/{}bad?{}=0", server_address, QUERY_FIELD, ROOT_PATH, DEPLOYS_PATH),
        format!("http://{}/{}/{}bad", server_address, ROOT_PATH, SIGS_PATH),
        format!("http://{}/{}/{}bad?{}=0", server_address, QUERY_FIELD, ROOT_PATH, SIGS_PATH),
        format!("http://{}/{}/{}/bad", server_address, ROOT_PATH, MAIN_PATH),
        format!("http://{}/{}/{}/bad?{}=0", server_address, QUERY_FIELD, ROOT_PATH, MAIN_PATH),
        format!("http://{}/{}/{}/bad", server_address, ROOT_PATH, DEPLOYS_PATH),
        format!("http://{}/{}/{}/bad?{}=0", server_address, QUERY_FIELD, ROOT_PATH, DEPLOYS_PATH),
        format!("http://{}/{}/{}/bad", server_address, ROOT_PATH, SIGS_PATH),
        format!("http://{}/{}/{}/bad?{}=0", server_address, QUERY_FIELD, ROOT_PATH, SIGS_PATH),
    ];

    let expected_body = format!(
        "invalid path: expected '/{0}/{1}', '/{0}/{2}' or '/{0}/{3}'",
        ROOT_PATH, MAIN_PATH, DEPLOYS_PATH, SIGS_PATH
    );
    for url in &urls {
        let response = reqwest::get(url).await.unwrap();
        assert_eq!(response.status(), StatusCode::NOT_FOUND, "URL: {}", url);
        assert_eq!(
            response.text().await.unwrap().trim(),
            &expected_body,
            "URL: {}",
            url
        );
    }

    fixture.stop_server().await;
}

/// Checks that clients using the correct <IP:Port/path> but wrong query get a helpful error
/// response.
#[tokio::test(flavor = "multi_thread", worker_threads = 2)]
async fn should_handle_bad_url_query() {
    let mut rng = crate::new_rng();
    let mut fixture = TestFixture::new(&mut rng);

    let server_address = fixture.run_server(ServerBehavior::new()).await;

    let main_url = format!("http://{}/{}/{}", server_address, ROOT_PATH, MAIN_PATH);
    let deploys_url = format!("http://{}/{}/{}", server_address, ROOT_PATH, DEPLOYS_PATH);
    let sigs_url = format!("http://{}/{}/{}", server_address, ROOT_PATH, SIGS_PATH);
    let urls = [
        format!("{}?not-a-kv-pair", main_url),
        format!("{}?not-a-kv-pair", deploys_url),
        format!("{}?not-a-kv-pair", sigs_url),
        format!("{}?start_fro=0", main_url),
        format!("{}?start_fro=0", deploys_url),
        format!("{}?start_fro=0", sigs_url),
        format!("{}?{}=not-integer", main_url, QUERY_FIELD),
        format!("{}?{}=not-integer", deploys_url, QUERY_FIELD),
        format!("{}?{}=not-integer", sigs_url, QUERY_FIELD),
        format!("{}?{}='0'", main_url, QUERY_FIELD),
        format!("{}?{}='0'", deploys_url, QUERY_FIELD),
        format!("{}?{}='0'", sigs_url, QUERY_FIELD),
        format!("{}?{}=0&extra=1", main_url, QUERY_FIELD),
        format!("{}?{}=0&extra=1", deploys_url, QUERY_FIELD),
        format!("{}?{}=0&extra=1", sigs_url, QUERY_FIELD),
    ];

    let expected_body = format!(
        "invalid query: expected single field '{}=<EVENT ID>'",
        QUERY_FIELD
    );
    for url in &urls {
        let response = reqwest::get(url).await.unwrap();
        assert_eq!(
            response.status(),
            StatusCode::UNPROCESSABLE_ENTITY,
            "URL: {}",
            url
        );
        assert_eq!(
            response.text().await.unwrap().trim(),
            &expected_body,
            "URL: {}",
            url
        );
    }

    fixture.stop_server().await;
}

/// Check that a server which restarts continues from the previous numbering of event IDs.
async fn should_persist_event_ids(path: &str) {
    let mut rng = crate::new_rng();
    let mut fixture = TestFixture::new(&mut rng);

    let first_run_final_id = {
        // Run the first server to emit the 100 events.
        let mut server_behavior = ServerBehavior::new();
        let barrier = server_behavior.add_client_sync_before_event(0);
        let server_address = fixture.run_server(server_behavior).await;

        // Consume these and stop the server.
        let url = url(server_address, path, None);
        let (_expected_events, final_id) = fixture.all_filtered_events(path);
        let _ = subscribe(&url, barrier, final_id, "client 1")
            .await
            .unwrap();
        fixture.stop_server().await;
        final_id
    };

    assert!(first_run_final_id > 0);

    {
        // Start a new server with a client barrier set for just before event ID 100.
        let mut server_behavior = ServerBehavior::new();
        let barrier = server_behavior.add_client_sync_before_event(EVENT_COUNT);
        let server_address = fixture.run_server(server_behavior).await;

        // Check the test fixture has set the server's first event ID to at least
        // `first_run_final_id`.
        assert!(fixture.first_event_id >= first_run_final_id);

        // Consume the events and assert their IDs are all >= `first_run_final_id`.
        let url = url(server_address, path, None);
        let (expected_events, final_id) = fixture.filtered_events(path, EVENT_COUNT);
        let received_events = subscribe(&url, barrier, final_id, "client 2")
            .await
            .unwrap();
        fixture.stop_server().await;

        assert_eq!(received_events, expected_events);
        assert!(received_events
            .iter()
            .skip(1)
            .all(|event| event.id.unwrap() >= first_run_final_id));
    }
}

#[tokio::test(flavor = "multi_thread", worker_threads = 2)]
async fn should_persist_main_event_ids() {
    should_persist_event_ids(MAIN_PATH).await;
}

#[tokio::test(flavor = "multi_thread", worker_threads = 2)]
async fn should_persist_deploy_accepted_event_ids() {
    should_persist_event_ids(DEPLOYS_PATH).await;
}

#[tokio::test(flavor = "multi_thread", worker_threads = 2)]
async fn should_persist_signature_event_ids() {
    should_persist_event_ids(SIGS_PATH).await;
}

/// Check that a server handles wrapping round past the maximum value for event IDs.
async fn should_handle_wrapping_past_max_event_id(path: &str) {
    let mut rng = crate::new_rng();
    let mut fixture = TestFixture::new(&mut rng);

    // Set up an `EventIndexer` cache file as if the server previously stopped at an event with ID
    // just less than the maximum.
    let start_index = Id::MAX - (BUFFER_LENGTH / 2);
    fs::write(
        fixture.storage_dir.path().join("sse_index"),
        start_index.to_le_bytes(),
    )
    .unwrap();

    // Set up a client which will connect at the start of the stream, and another two for once the
    // IDs have wrapped past the maximum value.
    let mut server_behavior = ServerBehavior::new();
    let barrier1 = server_behavior.add_client_sync_before_event(start_index);
    let barrier2 = server_behavior.add_client_sync_before_event(BUFFER_LENGTH / 2);
    let barrier3 = server_behavior.add_client_sync_before_event(BUFFER_LENGTH / 2);
    let server_address = fixture.run_server(server_behavior).await;
    assert_eq!(fixture.first_event_id, start_index);

    // The first client doesn't need a query string, but the second will request to start from an ID
    // from before they wrapped past the maximum value, and the third from event 0.
    let url1 = url(server_address, path, None);
    let url2 = url(server_address, path, Some(start_index + 1));
    let url3 = url(server_address, path, Some(0));
    let (expected_events1, final_id1) = fixture.all_filtered_events(path);
    let (expected_events2, final_id2) = fixture.filtered_events(path, start_index + 1);
    let (expected_events3, final_id3) = fixture.filtered_events(path, 0);
    let (received_events1, received_events2, received_events3) = join!(
        subscribe(&url1, barrier1, final_id1, "client 1"),
        subscribe(&url2, barrier2, final_id2, "client 2"),
        subscribe(&url3, barrier3, final_id3, "client 3"),
    );
    fixture.stop_server().await;

    assert_eq!(received_events1.unwrap(), expected_events1);
    assert_eq!(received_events2.unwrap(), expected_events2);
    assert_eq!(received_events3.unwrap(), expected_events3);
}

#[tokio::test(flavor = "multi_thread", worker_threads = 2)]
async fn should_handle_wrapping_past_max_event_id_for_main() {
    should_handle_wrapping_past_max_event_id(MAIN_PATH).await;
}

#[tokio::test(flavor = "multi_thread", worker_threads = 2)]
async fn should_handle_wrapping_past_max_event_id_for_deploy_accepted() {
    should_handle_wrapping_past_max_event_id(DEPLOYS_PATH).await;
}

#[tokio::test(flavor = "multi_thread", worker_threads = 2)]
async fn should_handle_wrapping_past_max_event_id_for_signatures() {
    should_handle_wrapping_past_max_event_id(SIGS_PATH).await;
}

/// Checks that a server rejects new clients with an HTTP 503 when it already has the specified
/// limit of connected clients.
#[tokio::test(flavor = "multi_thread", worker_threads = 2)]
async fn should_limit_concurrent_subscribers() {
    let mut rng = crate::new_rng();
    let mut fixture = TestFixture::new(&mut rng);

    // Start the server with `max_concurrent_subscribers == 3`, and set to wait for three clients to
    // connect at event 0 and another three at event 1.
    let mut server_behavior = ServerBehavior::new();
    server_behavior.set_max_concurrent_subscribers(3);
    let barrier1 = server_behavior.add_client_sync_before_event(0);
    let barrier2 = server_behavior.add_client_sync_before_event(0);
    let barrier3 = server_behavior.add_client_sync_before_event(0);
    let barrier4 = server_behavior.add_client_sync_before_event(1);
    let barrier5 = server_behavior.add_client_sync_before_event(1);
    let barrier6 = server_behavior.add_client_sync_before_event(1);
    let server_address = fixture.run_server(server_behavior).await;

    let url_main = url(server_address, MAIN_PATH, None);
    let url_deploys = url(server_address, DEPLOYS_PATH, None);
    let url_sigs = url(server_address, SIGS_PATH, None);

    let (expected_main_events, final_main_id) = fixture.all_filtered_events(MAIN_PATH);
    let (expected_deploys_events, final_deploys_id) = fixture.all_filtered_events(DEPLOYS_PATH);
    let (expected_sigs_events, final_sigs_id) = fixture.all_filtered_events(SIGS_PATH);

    // Run the six clients.
    let (
        received_events_main,
        received_events_deploys,
        received_events_sigs,
        empty_events_main,
        empty_events_deploys,
        empty_events_sigs,
    ) = join!(
        subscribe(&url_main, barrier1, final_main_id, "client 1"),
        subscribe(&url_deploys, barrier2, final_deploys_id, "client 2"),
        subscribe(&url_sigs, barrier3, final_sigs_id, "client 3"),
        subscribe(&url_main, barrier4, final_main_id, "client 4"),
        subscribe(&url_deploys, barrier5, final_deploys_id, "client 5"),
        subscribe(&url_sigs, barrier6, final_sigs_id, "client 6"),
    );

    // Check the first three received all expected events.
    assert_eq!(received_events_main.unwrap(), expected_main_events);
    assert_eq!(received_events_deploys.unwrap(), expected_deploys_events);
    assert_eq!(received_events_sigs.unwrap(), expected_sigs_events);

    // Check the second three received no events.
    assert!(empty_events_main.unwrap().is_empty());
    assert!(empty_events_deploys.unwrap().is_empty());
    assert!(empty_events_sigs.unwrap().is_empty());

    // Check that now the first clients have all disconnected, three new clients can connect.  Have
    // them start from event 80 to allow them to actually pull some events off the stream (as the
    // server has by now stopped creating any new events).
    let start_id = EVENT_COUNT - 20;

    let url_main = url(server_address, MAIN_PATH, Some(start_id));
    let url_deploys = url(server_address, DEPLOYS_PATH, Some(start_id));
    let url_sigs = url(server_address, SIGS_PATH, Some(start_id));

    let (expected_main_events, final_main_id) = fixture.filtered_events(MAIN_PATH, start_id);
    let (expected_deploys_events, final_deploys_id) =
        fixture.filtered_events(DEPLOYS_PATH, start_id);
    let (expected_sigs_events, final_sigs_id) = fixture.filtered_events(SIGS_PATH, start_id);

    let (received_events_main, received_events_deploys, received_events_sigs) = join!(
        subscribe_no_sync(&url_main, final_main_id, "client 7"),
        subscribe_no_sync(&url_deploys, final_deploys_id, "client 8"),
        subscribe_no_sync(&url_sigs, final_sigs_id, "client 9"),
    );

    // Check the last three clients' received events are as expected.
    assert_eq!(received_events_main.unwrap(), expected_main_events);
    assert_eq!(received_events_deploys.unwrap(), expected_deploys_events);
    assert_eq!(received_events_sigs.unwrap(), expected_sigs_events);

    fixture.stop_server().await;
}

/// Rather than being a test proper, this is more a means to easily determine differences between
/// versions of the events emitted by the SSE server by comparing the contents of
/// `resources/test/sse_data_schema.json` across different versions of the codebase.
#[test]
fn schema() {
    let schema_path = format!(
        "{}/../resources/test/sse_data_schema.json",
        env!("CARGO_MANIFEST_DIR")
    );
<<<<<<< HEAD
    let expected_schema: serde_json::Value = {
        let schema_file = File::open(&schema_path)
            .unwrap_or_else(|error| panic!("should open schema at {}: {}", schema_path, error));
        let schema_reader = BufReader::new(schema_file);
        serde_json::from_reader(schema_reader).expect("should read a json file with schema")
    };

    let current_schema = schema_for!(SseData);

    assert_json_include!(actual: current_schema, expected: expected_schema);
=======
    let expected_schema = fs::read_to_string(schema_path).unwrap();
    let schema = schema_for!(SseData);
    let actual_schema = serde_json::to_string_pretty(&schema).unwrap();
    let actual_schema: Value = serde_json::from_str(&actual_schema).unwrap();
    let expected_schema: Value = serde_json::from_str(expected_schema.trim()).unwrap();
    assert_json_eq!(actual_schema, expected_schema);
>>>>>>> 186ef8ba
}<|MERGE_RESOLUTION|>--- conflicted
+++ resolved
@@ -11,11 +11,7 @@
     time::Duration,
 };
 
-<<<<<<< HEAD
-use assert_json_diff::assert_json_include;
-=======
 use assert_json_diff::assert_json_eq;
->>>>>>> 186ef8ba
 use futures::{join, StreamExt};
 use http::StatusCode;
 use pretty_assertions::assert_eq;
@@ -1181,23 +1177,10 @@
         "{}/../resources/test/sse_data_schema.json",
         env!("CARGO_MANIFEST_DIR")
     );
-<<<<<<< HEAD
-    let expected_schema: serde_json::Value = {
-        let schema_file = File::open(&schema_path)
-            .unwrap_or_else(|error| panic!("should open schema at {}: {}", schema_path, error));
-        let schema_reader = BufReader::new(schema_file);
-        serde_json::from_reader(schema_reader).expect("should read a json file with schema")
-    };
-
-    let current_schema = schema_for!(SseData);
-
-    assert_json_include!(actual: current_schema, expected: expected_schema);
-=======
     let expected_schema = fs::read_to_string(schema_path).unwrap();
     let schema = schema_for!(SseData);
     let actual_schema = serde_json::to_string_pretty(&schema).unwrap();
     let actual_schema: Value = serde_json::from_str(&actual_schema).unwrap();
     let expected_schema: Value = serde_json::from_str(expected_schema.trim()).unwrap();
     assert_json_eq!(actual_schema, expected_schema);
->>>>>>> 186ef8ba
 }