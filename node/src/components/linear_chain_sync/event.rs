--- conflicted
+++ resolved
@@ -1,8 +1,4 @@
-<<<<<<< HEAD
-use crate::types::{Block, BlockHash};
-=======
-use crate::types::{ActivationPoint, Block, BlockHash, BlockHeader};
->>>>>>> ea0b9338
+use crate::types::{ActivationPoint, Block, BlockHash};
 use std::fmt::{Debug, Display};
 
 #[derive(Debug)]
@@ -13,12 +9,8 @@
     GetDeploysResult(DeploysResult<I>),
     StartDownloadingDeploys,
     NewPeerConnected(I),
-<<<<<<< HEAD
     BlockHandled(Box<Block>),
-=======
-    BlockHandled(Box<BlockHeader>),
     GotUpgradeActivationPoint(ActivationPoint),
->>>>>>> ea0b9338
 }
 
 #[derive(Debug)]
