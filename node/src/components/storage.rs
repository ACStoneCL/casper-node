--- conflicted
+++ resolved
@@ -2338,15 +2338,11 @@
                 .cloned()
                 .unwrap_or_else(|| trusted_block_header.clone()),
         )? {
-<<<<<<< HEAD
             // todo! - protocol version check - should return NotProvided if:
             //       * signed_block_headers is empty & trusted header is not last before upgrade, or
             //       * any signed block header is not from current PV
-            Ok(FetchResponse::Fetched(SyncLeap {
-=======
             return Ok(FetchResponse::Fetched(SyncLeap {
                 trusted_ancestor_only: false,
->>>>>>> 23e1a4c0
                 trusted_block_header,
                 trusted_ancestor_headers,
                 signed_block_headers,
