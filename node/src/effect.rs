--- conflicted
+++ resolved
@@ -1339,16 +1339,9 @@
     where
         REv: From<ContractRuntimeRequest> + From<StorageRequest>,
     {
-<<<<<<< HEAD
-        let future_booking_block = self.get_block_at_height(booking_block_height);
-        let future_key_block = self.get_block_at_height(key_block_height);
-        join!(future_booking_block, future_key_block)
-=======
-        let future_validators = self.get_validator_weights_by_era_id(request);
         let future_booking_block = self.get_block_at_height_from_storage(booking_block_height);
         let future_key_block = self.get_block_at_height_from_storage(key_block_height);
-        join!(future_validators, future_booking_block, future_key_block)
->>>>>>> 3945eab0
+        join!(future_booking_block, future_key_block)
     }
 
     /// Request consensus to sign a block from the linear chain and possibly start a new era.
