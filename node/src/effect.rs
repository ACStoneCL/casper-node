//! Effects subsystem.
//!
//! Effects describe things that the creator of the effect intends to happen, producing a value upon
//! completion. They are, in fact, futures.
//!
//! A pinned, boxed future returning an event is called an effect and typed as an `Effect<Ev>`,
//! where `Ev` is the event's type. Generally, `Ev` is an Event enum defined at the top level of
//! each component in the `crate::components` module.
//!
//! ## Using effects
//!
//! To create an effect, an `EffectBuilder` will be passed in from the relevant reactor. For
//! example, given an effect builder `effect_builder`, we can create a `set_timeout` future and turn
//! it into an effect:
//!
//! ```ignore
//! use std::time::Duration;
//! use casper_node::effect::EffectExt;
//!
//! enum Event {
//!     ThreeSecondsElapsed(Duration)
//! }
//!
//! effect_builder
//!     .set_timeout(Duration::from_secs(3))
//!     .event(Event::ThreeSecondsElapsed);
//! ```
//!
//! This example will produce an effect that, after three seconds, creates an
//! `Event::ThreeSecondsElapsed`. Note that effects do nothing on their own, they need to be passed
//! to a [`reactor`](../reactor/index.html) to be executed.
//!
//! ## Arbitrary effects
//!
//! While it is technically possible to turn any future into an effect, it is advisable to only use
//! the effects explicitly listed in this module through traits to create them. Post-processing on
//! effects to turn them into events should also be kept brief.
//!
//! ## Announcements and effects
//!
//! Some effects can be further classified into either announcements or requests, although these
//! properties are not reflected in the type system.
//!
//! **Announcements** are effects emitted by components that are essentially "fire-and-forget"; the
//! component will never expect an answer for these and does not rely on them being handled. It is
//! also conceivable that they are being cloned and dispatched to multiple components by the
//! reactor.
//!
//! A good example is the arrival of a new deploy passed in by a client. Depending on the setup it
//! may be stored, buffered or, in certain testing setups, just discarded. None of this is a concern
//! of the component that talks to the client and deserializes the incoming deploy though, which
//! considers the deploy no longer its concern after it has returned an announcement effect.
//!
//! **Requests** are complex effects that are used when a component needs something from
//! outside of itself (typically to be provided by another component); a request requires an
//! eventual response.
//!
//! A request **must** have a `Responder` field, which a handler of a request **must** call at
//! some point. Failing to do so will result in a resource leak.

pub(crate) mod announcements;
pub(crate) mod incoming;
pub(crate) mod requests;

use std::{
    any::type_name,
    collections::{BTreeMap, HashMap, HashSet},
    fmt::{self, Debug, Display, Formatter},
    future::Future,
    sync::Arc,
    time::{Duration, Instant},
};

use datasize::DataSize;
use futures::{channel::oneshot, future::BoxFuture, FutureExt};
use once_cell::sync::Lazy;
use serde::Serialize;
use smallvec::{smallvec, SmallVec};
use tokio::{sync::Semaphore, time};
use tracing::error;

<<<<<<< HEAD
use announcements::{
    ChainspecLoaderAnnouncement, ConsensusAnnouncement, ContractRuntimeAnnouncement,
    ControlAnnouncement, DeployAcceptorAnnouncement, GossiperAnnouncement, LinearChainAnnouncement,
    RpcServerAnnouncement,
};
=======
>>>>>>> 60790fff
use casper_execution_engine::{
    core::engine_state::{
        self, era_validators::GetEraValidatorsError, BalanceRequest, BalanceResult, GetBidsRequest,
        GetBidsResult, QueryRequest, QueryResult,
    },
    storage::trie::Trie,
};
use casper_hashing::Digest;
use casper_types::{
    account::Account, system::auction::EraValidators, Contract, ContractPackage, EraId,
    ExecutionResult, Key, ProtocolVersion, PublicKey, StoredValue, Transfer, URef, U512,
};

use crate::{
    components::{
        block_validator::ValidatingBlock,
        chainspec_loader::{CurrentRunInfo, NextUpgrade},
        consensus::{BlockContext, ClContext, ValidatorChange},
        contract_runtime::{
            BlockAndExecutionEffects, BlockExecutionError, EraValidatorsRequest, ExecutionPreState,
        },
        deploy_acceptor,
        fetcher::FetchResult,
        small_network::FromIncoming,
    },
    reactor::{EventQueueHandle, QueueKind},
    types::{
        Block, BlockHash, BlockHeader, BlockHeaderWithMetadata, BlockPayload, BlockSignatures,
        BlockWithMetadata, ChainspecInfo, Deploy, DeployHash, DeployHeader, DeployMetadata,
        FinalitySignature, FinalizedBlock, Item, NodeId, TimeDiff, Timestamp,
    },
    utils::Source,
};
use announcements::{
    ChainspecLoaderAnnouncement, ConsensusAnnouncement, ControlAnnouncement,
    DeployAcceptorAnnouncement, GossiperAnnouncement, LinearChainAnnouncement, NetworkAnnouncement,
    RpcServerAnnouncement,
};
use requests::{
    BlockPayloadRequest, BlockProposerRequest, BlockValidationRequest, ChainspecLoaderRequest,
    ConsensusRequest, ContractRuntimeRequest, FetcherRequest, MetricsRequest, NetworkInfoRequest,
    NetworkRequest, StorageRequest,
};

<<<<<<< HEAD
use self::{announcements::BlocklistAnnouncement, requests::BeginGossipRequest};
=======
use self::announcements::{BlockProposerAnnouncement, BlocklistAnnouncement};
>>>>>>> 60790fff

/// A resource that will never be available, thus trying to acquire it will wait forever.
static UNOBTAINABLE: Lazy<Semaphore> = Lazy::new(|| Semaphore::new(0));

/// A pinned, boxed future that produces one or more events.
pub(crate) type Effect<Ev> = BoxFuture<'static, Multiple<Ev>>;

/// Multiple effects in a container.
pub(crate) type Effects<Ev> = Multiple<Effect<Ev>>;

/// A small collection of rarely more than two items.
///
/// Stored in a `SmallVec` to avoid allocations in case there are less than three items grouped. The
/// size of two items is chosen because one item is the most common use case, and large items are
/// typically boxed. In the latter case two pointers and one enum variant discriminator is almost
/// the same size as an empty vec, which is two pointers.
pub(crate) type Multiple<T> = SmallVec<[T; 2]>;

/// A responder satisfying a request.
#[must_use]
#[derive(DataSize)]
pub(crate) struct Responder<T>(Option<oneshot::Sender<T>>);

impl<T: 'static + Send> Responder<T> {
    /// Creates a new `Responder`.
    #[inline]
    fn new(sender: oneshot::Sender<T>) -> Self {
        Responder(Some(sender))
    }

    /// Helper method for tests.
    ///
    /// Allows creating a responder manually. This function should not be used, unless you are
    /// writing alternative infrastructure, e.g. for tests.
    #[cfg(test)]
    #[inline]
    pub(crate) fn create(sender: oneshot::Sender<T>) -> Self {
        Responder::new(sender)
    }
}

impl<T> Responder<T>
where
    T: Debug,
{
    /// Send `data` to the origin of the request.
    pub(crate) async fn respond(mut self, data: T) {
        if let Some(sender) = self.0.take() {
            if let Err(data) = sender.send(data) {
                error!(
                    ?data,
                    "could not send response to request down oneshot channel"
                );
            }
        } else {
            error!(
                ?data,
                "tried to send a value down a responder channel, but it was already used"
            );
        }
    }
}

impl<T> Debug for Responder<T> {
    fn fmt(&self, formatter: &mut Formatter<'_>) -> fmt::Result {
        write!(formatter, "Responder<{}>", type_name::<T>(),)
    }
}

impl<T> Display for Responder<T> {
    fn fmt(&self, formatter: &mut Formatter<'_>) -> fmt::Result {
        write!(formatter, "responder({})", type_name::<T>(),)
    }
}

impl<T> Drop for Responder<T> {
    fn drop(&mut self) {
        if self.0.is_some() {
            // This is usually a very serious error, as another component will now be stuck.
            error!(
                responder=?self,
                "dropped without being responded to --- \
                 this is always a bug and will likely cause another component to be stuck!"
            );
        }
    }
}

impl<T> Serialize for Responder<T> {
    fn serialize<S>(&self, serializer: S) -> Result<S::Ok, S::Error>
    where
        S: serde::Serializer,
    {
        serializer.serialize_str(&format!("{:?}", self))
    }
}

/// Effect extension for futures, used to convert futures into actual effects.
pub(crate) trait EffectExt: Future + Send {
    /// Finalizes a future into an effect that returns a single event.
    ///
    /// The function `f` is used to translate the returned value from an effect into an event.
    fn event<U, F>(self, f: F) -> Effects<U>
    where
        F: FnOnce(Self::Output) -> U + 'static + Send,
        U: 'static,
        Self: Sized;

    /// Finalizes a future into an effect that returns an iterator of events.
    ///
    /// The function `f` is used to translate the returned value from an effect into an iterator of
    /// events.
    fn events<U, F, I>(self, f: F) -> Effects<U>
    where
        F: FnOnce(Self::Output) -> I + 'static + Send,
        U: 'static,
        I: Iterator<Item = U>,
        Self: Sized;

    /// Finalizes a future into an effect that runs but drops the result.
    fn ignore<Ev>(self) -> Effects<Ev>;
}

/// Effect extension for futures, used to convert futures returning a `Result` into two different
/// effects.
pub(crate) trait EffectResultExt {
    /// The type the future will return if `Ok`.
    type Value;
    /// The type the future will return if `Err`.
    type Error;

    /// Finalizes a future returning a `Result` into two different effects.
    ///
    /// The function `f_ok` is used to translate the returned value from an effect into an event,
    /// while the function `f_err` does the same for a potential error.
    fn result<U, F, G>(self, f_ok: F, f_err: G) -> Effects<U>
    where
        F: FnOnce(Self::Value) -> U + 'static + Send,
        G: FnOnce(Self::Error) -> U + 'static + Send,
        U: 'static;
}

/// Effect extension for futures, used to convert futures returning an `Option` into two different
/// effects.
pub(crate) trait EffectOptionExt {
    /// The type the future will return if `Some`.
    type Value;

    /// Finalizes a future returning an `Option` into two different effects.
    ///
    /// The function `f_some` is used to translate the returned value from an effect into an event,
    /// while the function `f_none` does the same for a returned `None`.
    fn map_or_else<U, F, G>(self, f_some: F, f_none: G) -> Effects<U>
    where
        F: FnOnce(Self::Value) -> U + 'static + Send,
        G: FnOnce() -> U + 'static + Send,
        U: 'static;

    /// Finalizes a future returning an `Option` into two different effects.
    ///
    /// The function `f` is used to translate the returned value from an effect into an event,
    /// In the case of `None`, empty vector of effects is returned.
    fn map_some<U, F>(self, f: F) -> Effects<U>
    where
        F: FnOnce(Self::Value) -> U + 'static + Send,
        U: 'static;
}

impl<T: ?Sized> EffectExt for T
where
    T: Future + Send + 'static + Sized,
{
    fn event<U, F>(self, f: F) -> Effects<U>
    where
        F: FnOnce(Self::Output) -> U + 'static + Send,
        U: 'static,
    {
        smallvec![self.map(f).map(|item| smallvec![item]).boxed()]
    }

    fn events<U, F, I>(self, f: F) -> Effects<U>
    where
        F: FnOnce(Self::Output) -> I + 'static + Send,
        U: 'static,
        I: Iterator<Item = U>,
    {
        smallvec![self.map(f).map(|iter| iter.collect()).boxed()]
    }

    fn ignore<Ev>(self) -> Effects<Ev> {
        smallvec![self.map(|_| Multiple::new()).boxed()]
    }
}

impl<T, V, E> EffectResultExt for T
where
    T: Future<Output = Result<V, E>> + Send + 'static + Sized,
    T: ?Sized,
{
    type Value = V;
    type Error = E;

    fn result<U, F, G>(self, f_ok: F, f_err: G) -> Effects<U>
    where
        F: FnOnce(V) -> U + 'static + Send,
        G: FnOnce(E) -> U + 'static + Send,
        U: 'static,
    {
        smallvec![self
            .map(|result| result.map_or_else(f_err, f_ok))
            .map(|item| smallvec![item])
            .boxed()]
    }
}

impl<T, V> EffectOptionExt for T
where
    T: Future<Output = Option<V>> + Send + 'static + Sized,
    T: ?Sized,
{
    type Value = V;

    fn map_or_else<U, F, G>(self, f_some: F, f_none: G) -> Effects<U>
    where
        F: FnOnce(V) -> U + 'static + Send,
        G: FnOnce() -> U + 'static + Send,
        U: 'static,
    {
        smallvec![self
            .map(|option| option.map_or_else(f_none, f_some))
            .map(|item| smallvec![item])
            .boxed()]
    }

    /// Finalizes a future returning an `Option`.
    ///
    /// The function `f` is used to translate the returned value from an effect into an event,
    /// In the case of `None`, empty vector is returned.
    fn map_some<U, F>(self, f: F) -> Effects<U>
    where
        F: FnOnce(Self::Value) -> U + 'static + Send,
        U: 'static,
    {
        smallvec![self
            .map(|option| option
                .map(|el| smallvec![f(el)])
                .unwrap_or_else(|| smallvec![]))
            .boxed()]
    }
}

/// A builder for [`Effect`](type.Effect.html)s.
///
/// Provides methods allowing the creation of effects which need to be scheduled
/// on the reactor's event queue, without giving direct access to this queue.
#[derive(Debug)]
pub(crate) struct EffectBuilder<REv: 'static>(EventQueueHandle<REv>);

// Implement `Clone` and `Copy` manually, as `derive` will make it depend on `REv` otherwise.
impl<REv> Clone for EffectBuilder<REv> {
    fn clone(&self) -> Self {
        EffectBuilder(self.0)
    }
}

impl<REv> Copy for EffectBuilder<REv> {}

impl<REv> EffectBuilder<REv> {
    /// Creates a new effect builder.
    pub(crate) fn new(event_queue_handle: EventQueueHandle<REv>) -> Self {
        EffectBuilder(event_queue_handle)
    }

    /// Schedules a regular event.
    pub(crate) async fn schedule_regular<E>(self, event: E)
    where
        REv: From<E>,
    {
        self.0.schedule(event, QueueKind::Regular).await
    }

    /// Extract the event queue handle out of the effect builder.
    #[cfg(test)]
    pub(crate) fn into_inner(self) -> EventQueueHandle<REv> {
        self.0
    }

    /// Performs a request.
    ///
    /// Given a request `Q`, that when completed will yield a result of `T`, produces a future
    /// that will
    ///
    /// 1. create an event to send the request to the respective component (thus `Q: Into<REv>`),
    /// 2. waits for a response and returns it.
    ///
    /// This function is usually only used internally by effects implement on the effects builder,
    /// but IO components may also make use of it.
    pub(crate) async fn make_request<T, Q, F>(self, f: F, queue_kind: QueueKind) -> T
    where
        T: Send + 'static,
        Q: Into<REv>,
        F: FnOnce(Responder<T>) -> Q,
    {
        // Prepare a channel.
        let (sender, receiver) = oneshot::channel();

        // Create response function.
        let responder = Responder::new(sender);

        // Now inject the request event into the event loop.
        let request_event = f(responder).into();
        self.0.schedule(request_event, queue_kind).await;

        match receiver.await {
            Ok(value) => value,
            Err(err) => {
                // The channel should never be closed, ever. If it is, we pretend nothing happened
                // though, instead of crashing.
                error!(%err, ?queue_kind, channel=?type_name::<T>(), "request for channel closed, this may be a bug? \
                       check if a component is stuck from now on ");

                // We cannot produce any value to satisfy the request, so we just abandon this task
                // by waiting on a resource we can never acquire.
                let _ = UNOBTAINABLE.acquire().await;
                panic!("should never obtain unobtainable semaphore");
            }
        }
    }

    /// Run and end effect immediately.
    ///
    /// Can be used to trigger events from effects when combined with `.event`. Do not use this to
    /// "do nothing", as it will still cause a task to be spawned.
    #[inline(always)]
    #[allow(clippy::manual_async_fn)]
    pub(crate) fn immediately(self) -> impl Future<Output = ()> + Send {
        // Note: This function is implemented manually without `async` sugar because the `Send`
        // inference seems to not work in all cases otherwise.
        async {}
    }

    /// Reports a fatal error.  Normally called via the `crate::fatal!()` macro.
    ///
    /// Usually causes the node to cease operations quickly and exit/crash.
    //
    // Note: This function is implemented manually without `async` sugar because the `Send`
    // inference seems to not work in all cases otherwise.
    pub(crate) async fn fatal(self, file: &'static str, line: u32, msg: String)
    where
        REv: From<ControlAnnouncement>,
    {
        self.0
            .schedule(
                ControlAnnouncement::FatalError { file, line, msg },
                QueueKind::Control,
            )
            .await
    }

    /// Sets a timeout.
    pub(crate) async fn set_timeout(self, timeout: Duration) -> Duration {
        let then = Instant::now();
        time::sleep(timeout).await;
        Instant::now() - then
    }

    /// Retrieve a snapshot of the nodes current metrics formatted as string.
    ///
    /// If an error occurred producing the metrics, `None` is returned.
    pub(crate) async fn get_metrics(self) -> Option<String>
    where
        REv: From<MetricsRequest>,
    {
        self.make_request(
            |responder| MetricsRequest::RenderNodeMetricsText { responder },
            QueueKind::Api,
        )
        .await
    }

    /// Sends a network message.
    ///
    /// The message is queued in "fire-and-forget" fashion, there is no guarantee that the peer
    /// will receive it.
    pub(crate) async fn send_message<I, P>(self, dest: I, payload: P)
    where
        REv: From<NetworkRequest<I, P>>,
    {
        self.make_request(
            |responder| NetworkRequest::SendMessage {
                dest: Box::new(dest),
                payload: Box::new(payload),
                responder,
            },
            QueueKind::Network,
        )
        .await
    }

    /// Broadcasts a network message.
    ///
    /// Broadcasts a network message to all peers connected at the time the message is sent.
    pub(crate) async fn broadcast_message<I, P>(self, payload: P)
    where
        REv: From<NetworkRequest<I, P>>,
    {
        self.make_request(
            |responder| NetworkRequest::Broadcast {
                payload: Box::new(payload),
                responder,
            },
            QueueKind::Network,
        )
        .await
    }

    /// Gossips a network message.
    ///
    /// A low-level "gossip" function, selects `count` randomly chosen nodes on the network,
    /// excluding the indicated ones, and sends each a copy of the message.
    ///
    /// Returns the IDs of the chosen nodes.
    pub(crate) async fn gossip_message<I, P>(
        self,
        payload: P,
        count: usize,
        exclude: HashSet<I>,
    ) -> HashSet<I>
    where
        REv: From<NetworkRequest<I, P>>,
        I: Send + 'static,
        P: Send,
    {
        self.make_request(
            |responder| NetworkRequest::Gossip {
                payload: Box::new(payload),
                count,
                exclude,
                responder,
            },
            QueueKind::Network,
        )
        .await
    }

    /// Gets a map of the current network peers to their socket addresses.
    pub(crate) async fn network_peers<I>(self) -> BTreeMap<I, String>
    where
        REv: From<NetworkInfoRequest<I>>,
        I: Send + 'static,
    {
        self.make_request(
            |responder| NetworkInfoRequest::GetPeers { responder },
            QueueKind::Api,
        )
        .await
    }

    /// Gets the current network peers in a random order.
    pub async fn get_peers_in_random_order<I>(self) -> Vec<I>
    where
        REv: From<NetworkInfoRequest<I>>,
        I: Send + 'static,
    {
        self.make_request(
            |responder| NetworkInfoRequest::GetPeersInRandomOrder { responder },
            QueueKind::Api,
        )
        .await
    }

<<<<<<< HEAD
    /// Announces an incoming network message.
    pub(crate) async fn announce_incoming<I, P>(self, sender: I, payload: P)
=======
    /// Announces which deploys have expired.
    pub(crate) async fn announce_expired_deploys(self, hashes: Vec<DeployHash>)
    where
        REv: From<BlockProposerAnnouncement>,
    {
        self.0
            .schedule(
                BlockProposerAnnouncement::DeploysExpired(hashes),
                QueueKind::Regular,
            )
            .await;
    }

    /// Announces that a network message has been received.
    pub(crate) async fn announce_message_received<I, P>(self, sender: I, payload: P)
>>>>>>> 60790fff
    where
        REv: FromIncoming<I, P>,
    {
        self.0
            .schedule(
                <REv as FromIncoming<I, P>>::from_incoming(sender, payload),
                QueueKind::NetworkIncoming,
            )
            .await
    }

    /// Announces that a gossiper has received a new item, where the item's ID is the complete item.
    pub(crate) async fn announce_complete_item_received_via_gossip<T: Item>(self, item: T::Id)
    where
        REv: From<GossiperAnnouncement<T>>,
    {
        assert!(
            T::ID_IS_COMPLETE_ITEM,
            "{} must be an item where the ID _is_ the complete item",
            item
        );
        self.0
            .schedule(
                GossiperAnnouncement::NewCompleteItem(item),
                QueueKind::Regular,
            )
            .await;
    }

    /// Announces that the HTTP API server has received a deploy.
    pub(crate) async fn announce_deploy_received(
        self,
        deploy: Box<Deploy>,
        responder: Option<Responder<Result<(), deploy_acceptor::Error>>>,
    ) where
        REv: From<RpcServerAnnouncement>,
    {
        self.0
            .schedule(
                RpcServerAnnouncement::DeployReceived { deploy, responder },
                QueueKind::Api,
            )
            .await;
    }

    /// Announces that a deploy not previously stored has now been accepted and stored.
    pub(crate) fn announce_new_deploy_accepted<I>(
        self,
        deploy: Box<Deploy>,
        source: Source<I>,
    ) -> impl Future<Output = ()>
    where
        REv: From<DeployAcceptorAnnouncement<I>>,
    {
        self.0.schedule(
            DeployAcceptorAnnouncement::AcceptedNewDeploy { deploy, source },
            QueueKind::Regular,
        )
    }

    /// Announces that we have finished gossiping the indicated item.
    pub(crate) async fn announce_finished_gossiping<T>(self, item_id: T::Id)
    where
        REv: From<GossiperAnnouncement<T>>,
        T: Item,
    {
        self.0
            .schedule(
                GossiperAnnouncement::FinishedGossiping(item_id),
                QueueKind::Regular,
            )
            .await;
    }

    /// Announces that an invalid deploy has been received.
    pub(crate) fn announce_invalid_deploy<I>(
        self,
        deploy: Box<Deploy>,
        source: Source<I>,
    ) -> impl Future<Output = ()>
    where
        REv: From<DeployAcceptorAnnouncement<I>>,
    {
        self.0.schedule(
            DeployAcceptorAnnouncement::InvalidDeploy { deploy, source },
            QueueKind::Regular,
        )
    }

    /// Announce upgrade activation point read.
    pub(crate) async fn announce_upgrade_activation_point_read(self, next_upgrade: NextUpgrade)
    where
        REv: From<ChainspecLoaderAnnouncement>,
    {
        self.0
            .schedule(
                ChainspecLoaderAnnouncement::UpgradeActivationPointRead(next_upgrade),
                QueueKind::Regular,
            )
            .await
    }

    /// Begins gossiping an item.
    pub(crate) async fn begin_gossip<T>(self, item_id: T::Id, source: Source<NodeId>)
    where
        T: Item,
        REv: From<BeginGossipRequest<T>>,
    {
        self.make_request(
            |responder| BeginGossipRequest {
                item_id,
                source,
                responder,
            },
            QueueKind::Regular,
        )
        .await
    }

    /// Puts the given block into the linear block store.
    pub(crate) async fn put_block_to_storage(self, block: Box<Block>) -> bool
    where
        REv: From<StorageRequest>,
    {
        self.make_request(
            |responder| StorageRequest::PutBlock { block, responder },
            QueueKind::Regular,
        )
        .await
    }

    /// Gets the requested block from the linear block store.
    pub(crate) async fn get_block_from_storage(self, block_hash: BlockHash) -> Option<Block>
    where
        REv: From<StorageRequest>,
    {
        self.make_request(
            |responder| StorageRequest::GetBlock {
                block_hash,
                responder,
            },
            QueueKind::Regular,
        )
        .await
    }

    /// Gets the requested block header from the linear block store.
    pub(crate) async fn get_block_header_from_storage(
        self,
        block_hash: BlockHash,
    ) -> Option<BlockHeader>
    where
        REv: From<StorageRequest>,
    {
        self.make_request(
            |responder| StorageRequest::GetBlockHeader {
                block_hash,
                responder,
            },
            QueueKind::Regular,
        )
        .await
    }

    /// Gets the requested signatures for a given block hash.
    pub(crate) async fn get_signatures_from_storage(
        self,
        block_hash: BlockHash,
    ) -> Option<BlockSignatures>
    where
        REv: From<StorageRequest>,
    {
        self.make_request(
            |responder| StorageRequest::GetBlockSignatures {
                block_hash,
                responder,
            },
            QueueKind::Regular,
        )
        .await
    }

    /// Puts a block header to storage.
    pub(crate) async fn put_block_header_to_storage(self, block_header: Box<BlockHeader>) -> bool
    where
        REv: From<StorageRequest>,
    {
        self.make_request(
            |responder| StorageRequest::PutBlockHeader {
                block_header,
                responder,
            },
            QueueKind::Regular,
        )
        .await
    }

    /// Puts the requested finality signatures into storage.
    pub(crate) async fn put_signatures_to_storage(self, signatures: BlockSignatures) -> bool
    where
        REv: From<StorageRequest>,
    {
        self.make_request(
            |responder| StorageRequest::PutBlockSignatures {
                signatures,
                responder,
            },
            QueueKind::Regular,
        )
        .await
    }

    /// Gets the requested block's transfers from storage.
    pub(crate) async fn get_block_transfers_from_storage(
        self,
        block_hash: BlockHash,
    ) -> Option<Vec<Transfer>>
    where
        REv: From<StorageRequest>,
    {
        self.make_request(
            |responder| StorageRequest::GetBlockTransfers {
                block_hash,
                responder,
            },
            QueueKind::Regular,
        )
        .await
    }

    /// Requests the header of the block containing the given deploy.
    pub(crate) async fn get_block_header_for_deploy_from_storage(
        self,
        deploy_hash: DeployHash,
    ) -> Option<BlockHeader>
    where
        REv: From<StorageRequest>,
    {
        self.make_request(
            |responder| StorageRequest::GetBlockHeaderForDeploy {
                deploy_hash,
                responder,
            },
            QueueKind::Regular,
        )
        .await
    }

    /// Requests the highest block.
    pub(crate) async fn get_highest_block_from_storage(self) -> Option<Block>
    where
        REv: From<StorageRequest>,
    {
        self.make_request(
            |responder| StorageRequest::GetHighestBlock { responder },
            QueueKind::Regular,
        )
        .await
    }

    /// Requests the header of the switch block at the given era ID.
    pub(crate) async fn get_switch_block_header_at_era_id_from_storage(
        self,
        era_id: EraId,
    ) -> Option<BlockHeader>
    where
        REv: From<StorageRequest>,
    {
        self.make_request(
            |responder| StorageRequest::GetSwitchBlockHeaderAtEraId { era_id, responder },
            QueueKind::Regular,
        )
        .await
    }

    /// Requests the key block header for the given era ID, ie. the header of the switch block at
    /// the era before (if one exists).
    pub(crate) async fn get_key_block_header_for_era_id_from_storage(
        self,
        era_id: EraId,
    ) -> Option<BlockHeader>
    where
        REv: From<StorageRequest>,
    {
        let era_before = era_id.checked_sub(1)?;
        self.get_switch_block_header_at_era_id_from_storage(era_before)
            .await
    }

    /// Get a trie by its hash key.
    pub(crate) async fn get_trie(
        self,
        trie_key: Digest,
    ) -> Result<Option<Trie<Key, StoredValue>>, engine_state::Error>
    where
        REv: From<ContractRuntimeRequest>,
    {
        self.make_request(
            |responder| ContractRuntimeRequest::GetTrie {
                trie_key,
                responder,
            },
            QueueKind::Regular,
        )
        .await
    }

    /// Puts a trie into the trie store and asynchronously returns any missing descendant trie keys.
    pub(crate) async fn put_trie_and_find_missing_descendant_trie_keys(
        self,
        trie: Box<Trie<Key, StoredValue>>,
    ) -> Result<Vec<Digest>, engine_state::Error>
    where
        REv: From<ContractRuntimeRequest>,
    {
        self.make_request(
            |responder| ContractRuntimeRequest::PutTrie { trie, responder },
            QueueKind::Regular,
        )
        .await
    }

    /// Asynchronously returns any missing descendant trie keys given an ancestor.
    pub(crate) async fn find_missing_descendant_trie_keys(
        self,
        trie_key: Digest,
    ) -> Result<Vec<Digest>, engine_state::Error>
    where
        REv: From<ContractRuntimeRequest>,
    {
        self.make_request(
            |responder| ContractRuntimeRequest::FindMissingDescendantTrieKeys {
                trie_key,
                responder,
            },
            QueueKind::Regular,
        )
        .await
    }

    /// Puts the given deploy into the deploy store.
    pub(crate) async fn put_deploy_to_storage(self, deploy: Box<Deploy>) -> bool
    where
        REv: From<StorageRequest>,
    {
        self.make_request(
            |responder| StorageRequest::PutDeploy { deploy, responder },
            QueueKind::Regular,
        )
        .await
    }

    /// Gets the requested deploys from the deploy store.
    pub(crate) async fn get_deploys_from_storage(
        self,
        deploy_hashes: Vec<DeployHash>,
    ) -> Vec<Option<Deploy>>
    where
        REv: From<StorageRequest>,
    {
        self.make_request(
            |responder| StorageRequest::GetDeploys {
                deploy_hashes,
                responder,
            },
            QueueKind::Regular,
        )
        .await
    }

    /// Stores the given execution results for the deploys in the given block in the linear block
    /// store.
    pub(crate) async fn put_execution_results_to_storage(
        self,
        block_hash: BlockHash,
        execution_results: HashMap<DeployHash, ExecutionResult>,
    ) where
        REv: From<StorageRequest>,
    {
        self.make_request(
            |responder| StorageRequest::PutExecutionResults {
                block_hash: Box::new(block_hash),
                execution_results,
                responder,
            },
            QueueKind::Regular,
        )
        .await
    }

    /// Gets the requested deploys from the deploy store.
    pub(crate) async fn get_deploy_and_metadata_from_storage(
        self,
        deploy_hash: DeployHash,
    ) -> Option<(Deploy, DeployMetadata)>
    where
        REv: From<StorageRequest>,
    {
        self.make_request(
            |responder| StorageRequest::GetDeployAndMetadata {
                deploy_hash,
                responder,
            },
            QueueKind::Regular,
        )
        .await
    }

    /// Gets the requested block and its finality signatures.
    pub(crate) async fn get_block_at_height_with_metadata_from_storage(
        self,
        block_height: u64,
    ) -> Option<BlockWithMetadata>
    where
        REv: From<StorageRequest>,
    {
        self.make_request(
            |responder| StorageRequest::GetBlockAndMetadataByHeight {
                block_height,
                responder,
            },
            QueueKind::Regular,
        )
        .await
    }

    /// Gets a block and sufficient finality signatures from storage.
    pub(crate) async fn get_block_and_sufficient_finality_signatures_by_height_from_storage(
        self,
        block_height: u64,
    ) -> Option<BlockWithMetadata>
    where
        REv: From<StorageRequest>,
    {
        self.make_request(
            |responder| StorageRequest::GetBlockAndSufficientFinalitySignaturesByHeight {
                block_height,
                responder,
            },
            QueueKind::Regular,
        )
        .await
    }

    /// Gets the requested block and its associated metadata.
    pub(crate) async fn get_block_header_and_sufficient_finality_signatures_by_height_from_storage(
        self,
        block_height: u64,
    ) -> Option<BlockHeaderWithMetadata>
    where
        REv: From<StorageRequest>,
    {
        self.make_request(
            |responder| StorageRequest::GetBlockHeaderAndSufficientFinalitySignaturesByHeight {
                block_height,
                responder,
            },
            QueueKind::Regular,
        )
        .await
    }

    /// Gets the requested block by hash with its associated metadata.
    pub(crate) async fn get_block_with_metadata_from_storage(
        self,
        block_hash: BlockHash,
    ) -> Option<BlockWithMetadata>
    where
        REv: From<StorageRequest>,
    {
        self.make_request(
            |responder| StorageRequest::GetBlockAndMetadataByHash {
                block_hash,
                responder,
            },
            QueueKind::Regular,
        )
        .await
    }

    /// Gets the highest block with its associated metadata.
    pub(crate) async fn get_highest_block_with_metadata_from_storage(
        self,
    ) -> Option<BlockWithMetadata>
    where
        REv: From<StorageRequest>,
    {
        self.make_request(
            |responder| StorageRequest::GetHighestBlockWithMetadata { responder },
            QueueKind::Regular,
        )
        .await
    }

    /// Fetches an item from a fetcher.
    pub(crate) async fn fetch<T, I>(self, id: T::Id, peer: I) -> FetchResult<T, I>
    where
        REv: From<FetcherRequest<I, T>>,
        T: Item + 'static,
        I: Debug + Eq + Send + 'static,
    {
        self.make_request(
            |responder| FetcherRequest {
                id,
                peer,
                responder,
            },
            QueueKind::Regular,
        )
        .await
    }

    /// Passes the timestamp of a future block for which deploys are to be proposed.
    pub(crate) async fn request_block_payload(
        self,
        context: BlockContext<ClContext>,
        next_finalized: u64,
        accusations: Vec<PublicKey>,
        random_bit: bool,
    ) -> Arc<BlockPayload>
    where
        REv: From<BlockProposerRequest>,
    {
        self.make_request(
            |responder| {
                BlockProposerRequest::RequestBlockPayload(BlockPayloadRequest {
                    context,
                    next_finalized,
                    accusations,
                    random_bit,
                    responder,
                })
            },
            QueueKind::Regular,
        )
        .await
    }

    /// Executes a finalized block.
    pub(crate) async fn execute_finalized_block(
        self,
        protocol_version: ProtocolVersion,
        execution_pre_state: ExecutionPreState,
        finalized_block: FinalizedBlock,
        deploys: Vec<Deploy>,
        transfers: Vec<Deploy>,
    ) -> Result<BlockAndExecutionEffects, BlockExecutionError>
    where
        REv: From<ContractRuntimeRequest>,
    {
        self.make_request(
            |responder| ContractRuntimeRequest::ExecuteBlock {
                protocol_version,
                execution_pre_state,
                finalized_block,
                deploys,
                transfers,
                responder,
            },
            QueueKind::Regular,
        )
        .await
    }

    /// Enqueues a finalized proto-block execution.
    ///
    /// # Arguments
    ///
    /// * `finalized_block` - a finalized proto-block to add to the execution queue.
    /// * `deploys` - a vector of deploys and transactions that match the hashes in the finalized
    ///   block, in that order.
    pub(crate) async fn enqueue_block_for_execution(
        self,
        finalized_block: FinalizedBlock,
        deploys: Vec<Deploy>,
        transfers: Vec<Deploy>,
    ) where
        REv: From<ContractRuntimeRequest>,
    {
        self.0
            .schedule(
                ContractRuntimeRequest::EnqueueBlockForExecution {
                    finalized_block,
                    deploys,
                    transfers,
                },
                QueueKind::Regular,
            )
            .await
    }

    /// Checks whether the deploys included in the block exist on the network and the block is
    /// valid.
    pub(crate) async fn validate_block<I, T>(self, sender: I, block: T) -> bool
    where
        REv: From<BlockValidationRequest<I>>,
        T: Into<ValidatingBlock>,
    {
        self.make_request(
            |responder| BlockValidationRequest {
                block: block.into(),
                sender,
                responder,
            },
            QueueKind::Regular,
        )
        .await
    }

    /// Announces that a block has been finalized.
    pub(crate) async fn announce_finalized_block(self, finalized_block: FinalizedBlock)
    where
        REv: From<ConsensusAnnouncement>,
    {
        self.0
            .schedule(
                ConsensusAnnouncement::Finalized(Box::new(finalized_block)),
                QueueKind::Regular,
            )
            .await
    }

    /// Announces that a finality signature has been created.
    pub(crate) async fn announce_created_finality_signature(
        self,
        finality_signature: FinalitySignature,
    ) where
        REv: From<ConsensusAnnouncement>,
    {
        self.0
            .schedule(
                ConsensusAnnouncement::CreatedFinalitySignature(Box::new(finality_signature)),
                QueueKind::Regular,
            )
            .await
    }

    /// An equivocation has been detected.
    pub(crate) async fn announce_fault_event(
        self,
        era_id: EraId,
        public_key: PublicKey,
        timestamp: Timestamp,
    ) where
        REv: From<ConsensusAnnouncement>,
    {
        self.0
            .schedule(
                ConsensusAnnouncement::Fault {
                    era_id,
                    public_key: Box::new(public_key),
                    timestamp,
                },
                QueueKind::Regular,
            )
            .await
    }

    /// Announce the intent to disconnect from a specific peer, which consensus thinks is faulty.
    pub(crate) async fn announce_disconnect_from_peer<I>(self, peer: I)
    where
        REv: From<BlocklistAnnouncement<I>>,
    {
        self.0
            .schedule(
                BlocklistAnnouncement::OffenseCommitted(Box::new(peer)),
                QueueKind::Regular,
            )
            .await
    }

    /// The linear chain has stored a newly-created block.
    pub(crate) async fn announce_block_added(self, block: Box<Block>)
    where
        REv: From<LinearChainAnnouncement>,
    {
        self.0
            .schedule(
                LinearChainAnnouncement::BlockAdded(block),
                QueueKind::Regular,
            )
            .await
    }

    /// The linear chain has stored a new finality signature.
    pub(crate) async fn announce_finality_signature(self, fs: Box<FinalitySignature>)
    where
        REv: From<LinearChainAnnouncement>,
    {
        self.0
            .schedule(
                LinearChainAnnouncement::NewFinalitySignature(fs),
                QueueKind::Regular,
            )
            .await
    }

    /// Gets the requested chainspec info from the chainspec loader.
    pub(crate) async fn get_chainspec_info(self) -> ChainspecInfo
    where
        REv: From<ChainspecLoaderRequest> + Send,
    {
        self.make_request(ChainspecLoaderRequest::GetChainspecInfo, QueueKind::Regular)
            .await
    }

    /// Gets the information about the current run of the node software.
    pub(crate) async fn get_current_run_info(self) -> CurrentRunInfo
    where
        REv: From<ChainspecLoaderRequest>,
    {
        self.make_request(
            ChainspecLoaderRequest::GetCurrentRunInfo,
            QueueKind::Regular,
        )
        .await
    }

    /// Retrieves finalized deploys from blocks that were created more recently than the TTL.
    pub(crate) async fn get_finalized_deploys(
        self,
        ttl: TimeDiff,
    ) -> Vec<(DeployHash, DeployHeader)>
    where
        REv: From<StorageRequest>,
    {
        self.make_request(
            move |responder| StorageRequest::GetFinalizedDeploys { ttl, responder },
            QueueKind::Regular,
        )
        .await
    }

    /// Requests a query be executed on the Contract Runtime component.
    pub(crate) async fn query_global_state(
        self,
        query_request: QueryRequest,
    ) -> Result<QueryResult, engine_state::Error>
    where
        REv: From<ContractRuntimeRequest>,
    {
        self.make_request(
            |responder| ContractRuntimeRequest::Query {
                query_request,
                responder,
            },
            QueueKind::Regular,
        )
        .await
    }

    /// Retrieves an `Account` from global state if present.
    pub(crate) async fn get_account_from_global_state(
        self,
        prestate_hash: Digest,
        account_key: Key,
    ) -> Option<Account>
    where
        REv: From<ContractRuntimeRequest>,
    {
        let query_request = QueryRequest::new(prestate_hash, account_key, vec![]);
        match self.query_global_state(query_request).await {
            Ok(QueryResult::Success { value, .. }) => value.as_account().cloned(),
            Ok(_) | Err(_) => None,
        }
    }

    /// Retrieves the balance of a purse, returns `None` if no purse is present.
    pub(crate) async fn check_purse_balance(
        self,
        prestate_hash: Digest,
        main_purse: URef,
    ) -> Option<U512>
    where
        REv: From<ContractRuntimeRequest>,
    {
        let balance_request = BalanceRequest::new(prestate_hash, main_purse);
        match self.get_balance(balance_request).await {
            Ok(balance_result) => {
                if let Some(motes) = balance_result.motes() {
                    return Some(*motes);
                }
                None
            }
            Err(_) => None,
        }
    }

    /// Retrieves an `Contract` from global state if present.
    pub(crate) async fn get_contract_for_validation(
        self,
        prestate_hash: Digest,
        query_key: Key,
        path: Vec<String>,
    ) -> Option<Contract>
    where
        REv: From<ContractRuntimeRequest>,
    {
        let query_request = QueryRequest::new(prestate_hash, query_key, path);
        match self.query_global_state(query_request).await {
            Ok(QueryResult::Success { value, .. }) => value.as_contract().cloned(),
            Ok(_) | Err(_) => None,
        }
    }

    /// Retrieves an `ContractPackage` from global state if present.
    pub(crate) async fn get_contract_package_for_validation(
        self,
        prestate_hash: Digest,
        query_key: Key,
        path: Vec<String>,
    ) -> Option<ContractPackage>
    where
        REv: From<ContractRuntimeRequest>,
    {
        let query_request = QueryRequest::new(prestate_hash, query_key, path);
        match self.query_global_state(query_request).await {
            Ok(QueryResult::Success { value, .. }) => value.as_contract_package().cloned(),
            Ok(_) | Err(_) => None,
        }
    }

    /// Requests a query be executed on the Contract Runtime component.
    pub(crate) async fn get_balance(
        self,
        balance_request: BalanceRequest,
    ) -> Result<BalanceResult, engine_state::Error>
    where
        REv: From<ContractRuntimeRequest>,
    {
        self.make_request(
            |responder| ContractRuntimeRequest::GetBalance {
                balance_request,
                responder,
            },
            QueueKind::Regular,
        )
        .await
    }

    /// Returns a map of validators weights for all eras as known from `root_hash`.
    ///
    /// This operation is read only.
    pub(crate) async fn get_era_validators_from_contract_runtime(
        self,
        request: EraValidatorsRequest,
    ) -> Result<EraValidators, GetEraValidatorsError>
    where
        REv: From<ContractRuntimeRequest>,
    {
        self.make_request(
            |responder| ContractRuntimeRequest::GetEraValidators { request, responder },
            QueueKind::Regular,
        )
        .await
    }

    /// Requests a query be executed on the Contract Runtime component.
    pub(crate) async fn get_bids(
        self,
        get_bids_request: GetBidsRequest,
    ) -> Result<GetBidsResult, engine_state::Error>
    where
        REv: From<ContractRuntimeRequest>,
    {
        self.make_request(
            |responder| ContractRuntimeRequest::GetBids {
                get_bids_request,
                responder,
            },
            QueueKind::Regular,
        )
        .await
    }

    /// Gets the correct era validators set for the given era.
    /// Takes emergency restarts into account based on the information from the chainspec loader.
    pub(crate) async fn get_era_validators(self, era_id: EraId) -> Option<BTreeMap<PublicKey, U512>>
    where
        REv: From<StorageRequest> + From<ChainspecLoaderRequest>,
    {
        let CurrentRunInfo {
            last_emergency_restart,
            ..
        } = self.get_current_run_info().await;
        let cutoff_era_id = last_emergency_restart.unwrap_or_else(|| EraId::new(0));
        if era_id < cutoff_era_id {
            // we don't support getting the validators from before the last emergency restart
            return None;
        }
        self.get_key_block_header_for_era_id_from_storage(era_id)
            .await
            .and_then(BlockHeader::maybe_take_next_era_validator_weights)
    }

    /// Checks whether the given validator is bonded in the given era.
    pub(crate) async fn is_bonded_validator(
        self,
        validator: PublicKey,
        era_id: EraId,
        latest_state_root_hash: Option<Digest>,
        protocol_version: ProtocolVersion,
    ) -> Result<bool, GetEraValidatorsError>
    where
        REv: From<ContractRuntimeRequest> + From<StorageRequest> + From<ChainspecLoaderRequest>,
    {
        // try just reading the era validators first
        let maybe_era_validators = self.get_era_validators(era_id).await;
        let maybe_is_currently_bonded =
            maybe_era_validators.map(|validators| validators.contains_key(&validator));

        match maybe_is_currently_bonded {
            // if we know whether the validator is bonded, just return that
            Some(is_bonded) => Ok(is_bonded),
            // if not, try checking future eras with the latest state root hash
            None => match latest_state_root_hash {
                // no root hash later than initial -> we just assume the validator is not bonded
                None => Ok(false),
                // otherwise, check with contract runtime
                Some(state_root_hash) => self
                    .make_request(
                        |responder| ContractRuntimeRequest::IsBonded {
                            state_root_hash,
                            era_id,
                            protocol_version,
                            public_key: validator,
                            responder,
                        },
                        QueueKind::Regular,
                    )
                    .await
                    .or_else(|error| {
                        // Promote this error to a non-error case.
                        // It's not an error that we can't find the era that was requested.
                        if error.is_era_validators_missing() {
                            Ok(false)
                        } else {
                            Err(error)
                        }
                    }),
            },
        }
    }

    /// Get our public key from consensus, and if we're a validator, the next round length.
    pub(crate) async fn consensus_status(self) -> Option<(PublicKey, Option<TimeDiff>)>
    where
        REv: From<ConsensusRequest>,
    {
        self.make_request(ConsensusRequest::Status, QueueKind::Regular)
            .await
    }

    /// Returns a list of validator status changes, by public key.
    pub(crate) async fn get_consensus_validator_changes(
        self,
    ) -> BTreeMap<PublicKey, Vec<(EraId, ValidatorChange)>>
    where
        REv: From<ConsensusRequest>,
    {
        self.make_request(ConsensusRequest::ValidatorChanges, QueueKind::Regular)
            .await
    }
}

/// Construct a fatal error effect.
///
/// This macro is a convenient wrapper around `EffectBuilder::fatal` that inserts the `file!()` and
/// `line!()` number automatically.
#[macro_export]
macro_rules! fatal {
    ($effect_builder:expr, $($arg:tt)*) => {
        $effect_builder.fatal(file!(), line!(), format!($($arg)*))
    };
}<|MERGE_RESOLUTION|>--- conflicted
+++ resolved
@@ -79,14 +79,11 @@
 use tokio::{sync::Semaphore, time};
 use tracing::error;
 
-<<<<<<< HEAD
 use announcements::{
     ChainspecLoaderAnnouncement, ConsensusAnnouncement, ContractRuntimeAnnouncement,
     ControlAnnouncement, DeployAcceptorAnnouncement, GossiperAnnouncement, LinearChainAnnouncement,
     RpcServerAnnouncement,
 };
-=======
->>>>>>> 60790fff
 use casper_execution_engine::{
     core::engine_state::{
         self, era_validators::GetEraValidatorsError, BalanceRequest, BalanceResult, GetBidsRequest,
@@ -131,11 +128,9 @@
     NetworkRequest, StorageRequest,
 };
 
-<<<<<<< HEAD
-use self::{announcements::BlocklistAnnouncement, requests::BeginGossipRequest};
-=======
-use self::announcements::{BlockProposerAnnouncement, BlocklistAnnouncement};
->>>>>>> 60790fff
+use self::announcements::{
+    requests::BeginGossipRequest, BlockProposerAnnouncement, BlocklistAnnouncement,
+};
 
 /// A resource that will never be available, thus trying to acquire it will wait forever.
 static UNOBTAINABLE: Lazy<Semaphore> = Lazy::new(|| Semaphore::new(0));
@@ -607,10 +602,6 @@
         .await
     }
 
-<<<<<<< HEAD
-    /// Announces an incoming network message.
-    pub(crate) async fn announce_incoming<I, P>(self, sender: I, payload: P)
-=======
     /// Announces which deploys have expired.
     pub(crate) async fn announce_expired_deploys(self, hashes: Vec<DeployHash>)
     where
@@ -624,9 +615,8 @@
             .await;
     }
 
-    /// Announces that a network message has been received.
-    pub(crate) async fn announce_message_received<I, P>(self, sender: I, payload: P)
->>>>>>> 60790fff
+    /// Announces an incoming network message.
+    pub(crate) async fn announce_incoming<I, P>(self, sender: I, payload: P)
     where
         REv: FromIncoming<I, P>,
     {
