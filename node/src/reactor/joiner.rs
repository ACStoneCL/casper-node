--- conflicted
+++ resolved
@@ -63,12 +63,8 @@
         EventQueueHandle, Finalize, ReactorExit,
     },
     types::{
-<<<<<<< HEAD
-        Block, BlockHeader, BlockHeaderWithMetadata, BlockWithMetadata, Deploy, NodeId, Timestamp,
-=======
         Block, BlockHeader, BlockHeaderWithMetadata, BlockWithMetadata, Deploy, ExitCode, NodeId,
         Tag, Timestamp,
->>>>>>> 60790fff
     },
     utils::WithDir,
     NodeRng,
@@ -407,7 +403,6 @@
             JoinerEvent::FinishedJoining { block_header } => {
                 write!(f, "finished joining with block header: {}", block_header)
             }
-<<<<<<< HEAD
             JoinerEvent::ConsensusMessageIncoming(inner) => write!(f, "incoming: {}", inner),
             JoinerEvent::DeployGossiperIncoming(inner) => write!(f, "incoming: {}", inner),
             JoinerEvent::AddressGossiperIncoming(inner) => write!(f, "incoming: {}", inner),
@@ -416,11 +411,9 @@
             JoinerEvent::TrieRequestIncoming(inner) => write!(f, "incoming: {}", inner),
             JoinerEvent::TrieResponseIncoming(inner) => write!(f, "incoming: {}", inner),
             JoinerEvent::FinalitySignatureIncoming(inner) => write!(f, "incoming: {}", inner),
-=======
             JoinerEvent::Shutdown(exit_code) => {
                 write!(f, "shutting down with exit code: {:?}", exit_code)
             }
->>>>>>> 60790fff
         }
     }
 }
@@ -865,7 +858,6 @@
                 self.linear_chain_sync = LinearChainSyncState::Done(block_header);
                 Effects::new()
             }
-<<<<<<< HEAD
             JoinerEvent::ConsensusMessageIncoming(incoming) => {
                 debug!(%incoming, "ignoring incoming consensus message");
                 Effects::new()
@@ -1011,10 +1003,10 @@
                 sender, ..
             }) => {
                 debug!(%sender, "finality signatures not handled in joiner reactor");
-=======
+                Effects::new()
+            }
             JoinerEvent::Shutdown(exit_code) => {
                 self.exit_code = Some(exit_code);
->>>>>>> 60790fff
                 Effects::new()
             }
         }
