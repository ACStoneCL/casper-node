//! Reactor used to join the network.

use std::fmt::{self, Display, Formatter};

use datasize::DataSize;
use derive_more::From;
use prometheus::Registry;
<<<<<<< HEAD
use semver::Version;
use serde::Serialize;
=======
>>>>>>> 62a59b2a
use tracing::{error, info, warn};

use block_executor::BlockExecutor;
use consensus::EraSupervisor;
use deploy_acceptor::DeployAcceptor;
use small_network::GossipedAddress;

use crate::{
    components::{
        block_executor,
        block_validator::{self, BlockValidator},
        chainspec_loader::{self, ChainspecLoader},
        consensus::{self, HighwayProtocol},
        contract_runtime::{self, ContractRuntime},
        deploy_acceptor, event_stream_server,
        event_stream_server::EventStreamServer,
        fetcher::{self, Fetcher},
        gossiper::{self, Gossiper},
        linear_chain,
        linear_chain_sync::{self, LinearChainSync},
        metrics::Metrics,
        rest_server::{self, RestServer},
        small_network::{self, SmallNetwork},
        storage::{self, Storage},
        Component,
    },
    effect::{
        announcements::{
            BlockExecutorAnnouncement, ConsensusAnnouncement, DeployAcceptorAnnouncement,
            GossiperAnnouncement, LinearChainAnnouncement, NetworkAnnouncement,
        },
        requests::{
            BlockExecutorRequest, BlockProposerRequest, BlockValidationRequest,
            ChainspecLoaderRequest, ConsensusRequest, ContractRuntimeRequest, FetcherRequest,
            LinearChainRequest, MetricsRequest, NetworkInfoRequest, NetworkRequest, RestRequest,
            StorageRequest,
        },
        EffectBuilder, Effects,
    },
    protocol::Message,
    reactor::{
        self,
        event_queue_metrics::EventQueueMetrics,
        initializer,
        validator::{self, Error, ValidatorInitConfig},
        EventQueueHandle, Finalize,
    },
    types::{Block, BlockByHeight, BlockHeader, Deploy, NodeId, ProtoBlock, Tag, Timestamp},
    utils::{Source, WithDir},
    NodeRng,
};

/// Top-level event for the reactor.
#[derive(Debug, From, Serialize)]
#[must_use]
pub enum Event {
    /// Network event.
    #[from]
    Network(small_network::Event<Message>),

    /// Storage event.
    #[from]
<<<<<<< HEAD
    Storage(#[serde(skip_serializing)] storage::Event<Storage>),
=======
    Storage(storage::Event),
>>>>>>> 62a59b2a

    #[from]
    /// REST server event.
    RestServer(#[serde(skip_serializing)] rest_server::Event),

    #[from]
    /// Event stream server event.
    EventStreamServer(#[serde(skip_serializing)] event_stream_server::Event),

    /// Metrics request.
    #[from]
    MetricsRequest(#[serde(skip_serializing)] MetricsRequest),

    #[from]
    /// Chainspec Loader event.
    ChainspecLoader(#[serde(skip_serializing)] chainspec_loader::Event),

    /// Chainspec info request
    #[from]
    ChainspecLoaderRequest(#[serde(skip_serializing)] ChainspecLoaderRequest),

    /// Network info request.
    #[from]
    NetworkInfoRequest(#[serde(skip_serializing)] NetworkInfoRequest<NodeId>),

    /// Linear chain fetcher event.
    #[from]
    BlockFetcher(#[serde(skip_serializing)] fetcher::Event<Block>),

    /// Linear chain (by height) fetcher event.
    #[from]
    BlockByHeightFetcher(#[serde(skip_serializing)] fetcher::Event<BlockByHeight>),

    /// Deploy fetcher event.
    #[from]
    DeployFetcher(#[serde(skip_serializing)] fetcher::Event<Deploy>),

    /// Deploy acceptor event.
    #[from]
    DeployAcceptor(#[serde(skip_serializing)] deploy_acceptor::Event),

    /// Block validator event.
    #[from]
    BlockValidator(#[serde(skip_serializing)] block_validator::Event<BlockHeader, NodeId>),

    /// Linear chain event.
    #[from]
    LinearChainSync(#[serde(skip_serializing)] linear_chain_sync::Event<NodeId>),

    /// Block executor event.
    #[from]
    BlockExecutor(#[serde(skip_serializing)] block_executor::Event),

    /// Contract Runtime event.
    #[from]
    ContractRuntime(#[serde(skip_serializing)] contract_runtime::Event),

    /// Linear chain event.
    #[from]
    LinearChain(#[serde(skip_serializing)] linear_chain::Event<NodeId>),

    /// Consensus component event.
    #[from]
    Consensus(#[serde(skip_serializing)] consensus::Event<NodeId>),

    /// Address gossiper event.
    #[from]
    AddressGossiper(gossiper::Event<GossipedAddress>),

    /// Requests.
    /// Linear chain block by hash fetcher request.
    #[from]
    BlockFetcherRequest(#[serde(skip_serializing)] FetcherRequest<NodeId, Block>),

    /// Linear chain block by height fetcher request.
    #[from]
    BlockByHeightFetcherRequest(#[serde(skip_serializing)] FetcherRequest<NodeId, BlockByHeight>),

    /// Deploy fetcher request.
    #[from]
    DeployFetcherRequest(#[serde(skip_serializing)] FetcherRequest<NodeId, Deploy>),

    /// Block validation request.
    #[from]
    BlockValidatorRequest(#[serde(skip_serializing)] BlockValidationRequest<BlockHeader, NodeId>),

    /// Block executor request.
    #[from]
    BlockExecutorRequest(#[serde(skip_serializing)] BlockExecutorRequest),

    /// Block proposer request.
    #[from]
    BlockProposerRequest(#[serde(skip_serializing)] BlockProposerRequest),

    /// Proto block validator request.
    #[from]
    ProtoBlockValidatorRequest(
        #[serde(skip_serializing)] BlockValidationRequest<ProtoBlock, NodeId>,
    ),

    // Announcements
    /// Network announcement.
    #[from]
    NetworkAnnouncement(#[serde(skip_serializing)] NetworkAnnouncement<NodeId, Message>),

    /// Block executor annoncement.
    #[from]
    BlockExecutorAnnouncement(#[serde(skip_serializing)] BlockExecutorAnnouncement),

    /// Consensus announcement.
    #[from]
    ConsensusAnnouncement(#[serde(skip_serializing)] ConsensusAnnouncement),

    /// Address Gossiper announcement.
    #[from]
    AddressGossiperAnnouncement(#[serde(skip_serializing)] GossiperAnnouncement<GossipedAddress>),

    /// DeployAcceptor announcement.
    #[from]
    DeployAcceptorAnnouncement(#[serde(skip_serializing)] DeployAcceptorAnnouncement<NodeId>),

    /// Linear chain announcement.
    #[from]
    LinearChainAnnouncement(#[serde(skip_serializing)] LinearChainAnnouncement),
}

impl From<LinearChainRequest<NodeId>> for Event {
    fn from(req: LinearChainRequest<NodeId>) -> Self {
        Event::LinearChain(linear_chain::Event::Request(req))
    }
}

impl From<StorageRequest> for Event {
    fn from(request: StorageRequest) -> Self {
        Event::Storage(request.into())
    }
}

impl From<NetworkRequest<NodeId, Message>> for Event {
    fn from(request: NetworkRequest<NodeId, Message>) -> Self {
        Event::Network(small_network::Event::from(request))
    }
}

impl From<NetworkRequest<NodeId, gossiper::Message<GossipedAddress>>> for Event {
    fn from(request: NetworkRequest<NodeId, gossiper::Message<GossipedAddress>>) -> Self {
        Event::Network(small_network::Event::from(
            request.map_payload(Message::from),
        ))
    }
}

impl From<ContractRuntimeRequest> for Event {
    fn from(request: ContractRuntimeRequest) -> Event {
        Event::ContractRuntime(contract_runtime::Event::Request(request))
    }
}

impl From<ConsensusRequest> for Event {
    fn from(request: ConsensusRequest) -> Self {
        Event::Consensus(consensus::Event::ConsensusRequest(request))
    }
}

impl From<RestRequest<NodeId>> for Event {
    fn from(request: RestRequest<NodeId>) -> Self {
        Event::RestServer(rest_server::Event::RestRequest(request))
    }
}

impl Display for Event {
    fn fmt(&self, f: &mut Formatter<'_>) -> fmt::Result {
        match self {
            Event::Network(event) => write!(f, "network: {}", event),
            Event::NetworkAnnouncement(event) => write!(f, "network announcement: {}", event),
            Event::Storage(request) => write!(f, "storage: {}", request),
            Event::RestServer(event) => write!(f, "rest server: {}", event),
            Event::EventStreamServer(event) => write!(f, "event stream server: {}", event),
            Event::MetricsRequest(req) => write!(f, "metrics request: {}", req),
            Event::ChainspecLoader(event) => write!(f, "chainspec loader: {}", event),
            Event::ChainspecLoaderRequest(req) => write!(f, "chainspec loader request: {}", req),
            Event::NetworkInfoRequest(req) => write!(f, "network info request: {}", req),
            Event::BlockFetcherRequest(request) => write!(f, "block fetcher request: {}", request),
            Event::BlockValidatorRequest(request) => {
                write!(f, "block validator request: {}", request)
            }
            Event::DeployFetcherRequest(request) => {
                write!(f, "deploy fetcher request: {}", request)
            }
            Event::LinearChainSync(event) => write!(f, "linear chain: {}", event),
            Event::BlockFetcher(event) => write!(f, "block fetcher: {}", event),
            Event::BlockByHeightFetcherRequest(request) => {
                write!(f, "block by height fetcher request: {}", request)
            }
            Event::BlockValidator(event) => write!(f, "block validator event: {}", event),
            Event::DeployFetcher(event) => write!(f, "deploy fetcher event: {}", event),
            Event::BlockExecutor(event) => write!(f, "block executor event: {}", event),
            Event::BlockExecutorRequest(request) => {
                write!(f, "block executor request: {}", request)
            }
            Event::BlockProposerRequest(req) => write!(f, "block proposer request: {}", req),
            Event::ContractRuntime(event) => write!(f, "contract runtime event: {}", event),
            Event::LinearChain(event) => write!(f, "linear chain event: {}", event),
            Event::BlockExecutorAnnouncement(announcement) => {
                write!(f, "block executor announcement: {}", announcement)
            }
            Event::Consensus(event) => write!(f, "consensus event: {}", event),
            Event::ConsensusAnnouncement(ann) => write!(f, "consensus announcement: {}", ann),
            Event::ProtoBlockValidatorRequest(req) => write!(f, "block validator request: {}", req),
            Event::AddressGossiper(event) => write!(f, "address gossiper: {}", event),
            Event::AddressGossiperAnnouncement(ann) => {
                write!(f, "address gossiper announcement: {}", ann)
            }
            Event::BlockByHeightFetcher(event) => {
                write!(f, "block by height fetcher event: {}", event)
            }
            Event::DeployAcceptorAnnouncement(ann) => {
                write!(f, "deploy acceptor announcement: {}", ann)
            }
            Event::DeployAcceptor(event) => write!(f, "deploy acceptor: {}", event),
            Event::LinearChainAnnouncement(ann) => write!(f, "linear chain announcement: {}", ann),
        }
    }
}

/// Joining node reactor.
#[derive(DataSize)]
pub struct Reactor {
    pub(super) metrics: Metrics,
    pub(super) net: SmallNetwork<Event, Message>,
    pub(super) address_gossiper: Gossiper<GossipedAddress, Event>,
    pub(super) config: validator::Config,
    pub(super) chainspec_loader: ChainspecLoader,
    pub(super) storage: Storage,
    pub(super) contract_runtime: ContractRuntime,
    pub(super) linear_chain_fetcher: Fetcher<Block>,
    pub(super) linear_chain_sync: LinearChainSync<NodeId>,
    pub(super) block_validator: BlockValidator<BlockHeader, NodeId>,
    pub(super) deploy_fetcher: Fetcher<Deploy>,
    pub(super) block_executor: BlockExecutor,
    pub(super) linear_chain: linear_chain::LinearChain<NodeId>,
    pub(super) consensus: EraSupervisor<NodeId>,
    // Effects consensus component returned during creation.
    // In the `joining` phase we don't want to handle it,
    // so we carry them forward to the `validator` reactor.
    #[data_size(skip)]
    // Unfortunately, we have no way of inspecting the future and its heap allocations at all.
    pub(super) init_consensus_effects: Effects<consensus::Event<NodeId>>,
    // Handles request for linear chain block by height.
    pub(super) block_by_height_fetcher: Fetcher<BlockByHeight>,
    #[data_size(skip)]
    pub(super) deploy_acceptor: DeployAcceptor,
    #[data_size(skip)]
    event_queue_metrics: EventQueueMetrics,
    #[data_size(skip)]
    pub(super) rest_server: RestServer,
    #[data_size(skip)]
    pub(super) event_stream_server: EventStreamServer,
}

impl reactor::Reactor for Reactor {
    type Event = Event;

    // The "configuration" is in fact the whole state of the initializer reactor, which we
    // deconstruct and reuse.
    type Config = WithDir<initializer::Reactor>;
    type Error = Error;

    fn new(
        initializer: Self::Config,
        registry: &Registry,
        event_queue: EventQueueHandle<Self::Event>,
        rng: &mut NodeRng,
    ) -> Result<(Self, Effects<Self::Event>), Self::Error> {
        let (root, initializer) = initializer.into_parts();

        let initializer::Reactor {
            config,
            chainspec_loader,
            storage,
            contract_runtime,
        } = initializer;

        // TODO: Remove wrapper around Reactor::Config instead.
        let (_, config) = config.into_parts();

        let event_queue_metrics = EventQueueMetrics::new(registry.clone(), event_queue)?;

        let metrics = Metrics::new(registry.clone());

        let (net, net_effects) = SmallNetwork::new(event_queue, config.network.clone(), false)?;

        let linear_chain_fetcher = Fetcher::new(config.fetcher);

        let effects = reactor::wrap_effects(Event::Network, net_effects);

        let address_gossiper =
            Gossiper::new_for_complete_items("address_gossiper", config.gossip, registry)?;

        let effect_builder = EffectBuilder::new(event_queue);

        let init_hash = config.node.trusted_hash;

        match init_hash {
            None => {
                let highway_config = &chainspec_loader.chainspec().genesis.highway_config;
                let genesis_timestamp = highway_config.genesis_era_start_timestamp;
                let era_duration = highway_config.era_duration;
                if Timestamp::now() > genesis_timestamp + era_duration {
                    error!(
                        "Node started with no trusted hash after the expected end of \
                        the genesis era! Please specify a trusted hash and restart."
                    );
                    panic!("should have trusted hash after genesis era")
                }
                info!("No synchronization of the linear chain will be done.")
            }
            Some(hash) => info!("Synchronizing linear chain from: {:?}", hash),
        }

        let linear_chain_sync = LinearChainSync::new(init_hash);

        let rest_server = RestServer::new(config.rest_server.clone(), effect_builder);

        let event_stream_server =
            EventStreamServer::new(config.event_stream_server.clone(), effect_builder);

        let block_validator = BlockValidator::new();

        let deploy_fetcher = Fetcher::new(config.fetcher);

        let block_by_height_fetcher = Fetcher::new(config.fetcher);

        let deploy_acceptor = DeployAcceptor::new();

        let genesis_state_root_hash = chainspec_loader
            .genesis_state_root_hash()
            .expect("Should have Genesis state root hash");

        let block_executor = BlockExecutor::new(genesis_state_root_hash);

        let linear_chain = linear_chain::LinearChain::new();

        let validator_stakes = chainspec_loader
            .chainspec()
            .genesis
            .genesis_validator_stakes();

        // Used to decide whether era should be activated.
        let timestamp = Timestamp::now();

        let (consensus, init_consensus_effects) = EraSupervisor::new(
            timestamp,
            WithDir::new(root, config.consensus.clone()),
            effect_builder,
            validator_stakes,
            chainspec_loader.chainspec(),
            chainspec_loader
                .genesis_state_root_hash()
                .expect("should have genesis post state hash"),
            registry,
            Box::new(HighwayProtocol::new_boxed),
            rng,
        )?;

        Ok((
            Self {
                metrics,
                net,
                address_gossiper,
                config,
                chainspec_loader,
                storage,
                contract_runtime,
                linear_chain_sync,
                linear_chain_fetcher,
                block_validator,
                deploy_fetcher,
                block_executor,
                linear_chain,
                consensus,
                init_consensus_effects,
                block_by_height_fetcher,
                deploy_acceptor,
                event_queue_metrics,
                rest_server,
                event_stream_server,
            },
            effects,
        ))
    }

    fn dispatch_event(
        &mut self,
        effect_builder: EffectBuilder<Self::Event>,
        rng: &mut NodeRng,
        event: Self::Event,
    ) -> Effects<Self::Event> {
        match event {
            Event::Network(event) => reactor::wrap_effects(
                Event::Network,
                self.net.handle_event(effect_builder, rng, event),
            ),
            Event::NetworkAnnouncement(NetworkAnnouncement::NewPeer(id)) => reactor::wrap_effects(
                Event::LinearChainSync,
                self.linear_chain_sync.handle_event(
                    effect_builder,
                    rng,
                    linear_chain_sync::Event::NewPeerConnected(id),
                ),
            ),
            Event::NetworkAnnouncement(NetworkAnnouncement::GossipOurAddress(gossiped_address)) => {
                let event = gossiper::Event::ItemReceived {
                    item_id: gossiped_address,
                    source: Source::<NodeId>::Client,
                };
                self.dispatch_event(effect_builder, rng, Event::AddressGossiper(event))
            }
            Event::NetworkAnnouncement(NetworkAnnouncement::MessageReceived {
                sender,
                payload,
            }) => match payload {
                Message::GetResponse {
                    tag: Tag::Block,
                    serialized_item,
                } => {
                    let block = match bincode::deserialize(&serialized_item) {
                        Ok(block) => Box::new(block),
                        Err(err) => {
                            error!("failed to decode block from {}: {}", sender, err);
                            return Effects::new();
                        }
                    };
                    let event = fetcher::Event::GotRemotely {
                        item: block,
                        source: Source::Peer(sender),
                    };
                    self.dispatch_event(effect_builder, rng, Event::BlockFetcher(event))
                }
                Message::GetResponse {
                    tag: Tag::BlockByHeight,
                    serialized_item,
                } => {
                    let block_at_height: BlockByHeight =
                        match bincode::deserialize(&serialized_item) {
                            Ok(maybe_block) => maybe_block,
                            Err(err) => {
                                error!("failed to decode block from {}: {}", sender, err);
                                return Effects::new();
                            }
                        };

                    let event = match block_at_height {
                        BlockByHeight::Absent(block_height) => fetcher::Event::AbsentRemotely {
                            id: block_height,
                            peer: sender,
                        },
                        BlockByHeight::Block(block) => fetcher::Event::GotRemotely {
                            item: Box::new(BlockByHeight::Block(block)),
                            source: Source::Peer(sender),
                        },
                    };
                    self.dispatch_event(effect_builder, rng, Event::BlockByHeightFetcher(event))
                }
                Message::GetResponse {
                    tag: Tag::Deploy,
                    serialized_item,
                } => {
                    let deploy = match bincode::deserialize(&serialized_item) {
                        Ok(deploy) => Box::new(deploy),
                        Err(err) => {
                            error!("failed to decode deploy from {}: {}", sender, err);
                            return Effects::new();
                        }
                    };
                    let event = Event::DeployAcceptor(deploy_acceptor::Event::Accept {
                        deploy,
                        source: Source::Peer(sender),
                    });
                    self.dispatch_event(effect_builder, rng, event)
                }
                Message::AddressGossiper(message) => {
                    let event = Event::AddressGossiper(gossiper::Event::MessageReceived {
                        sender,
                        message,
                    });
                    self.dispatch_event(effect_builder, rng, event)
                }
                other => {
                    warn!(?other, "network announcement ignored.");
                    Effects::new()
                }
            },
            Event::DeployAcceptorAnnouncement(DeployAcceptorAnnouncement::AcceptedNewDeploy {
                deploy,
                source,
            }) => {
                let event = fetcher::Event::GotRemotely {
                    item: deploy,
                    source,
                };
                self.dispatch_event(effect_builder, rng, Event::DeployFetcher(event))
            }
            Event::DeployAcceptorAnnouncement(DeployAcceptorAnnouncement::InvalidDeploy {
                deploy,
                source,
            }) => {
                let deploy_hash = *deploy.id();
                let peer = source;
                warn!(?deploy_hash, ?peer, "Invalid deploy received from a peer.");
                Effects::new()
            }
            Event::Storage(event) => reactor::wrap_effects(
                Event::Storage,
                self.storage.handle_event(effect_builder, rng, event),
            ),
            Event::BlockFetcherRequest(request) => {
                self.dispatch_event(effect_builder, rng, Event::BlockFetcher(request.into()))
            }
            Event::BlockValidatorRequest(request) => {
                self.dispatch_event(effect_builder, rng, Event::BlockValidator(request.into()))
            }
            Event::DeployAcceptor(event) => reactor::wrap_effects(
                Event::DeployAcceptor,
                self.deploy_acceptor
                    .handle_event(effect_builder, rng, event),
            ),
            Event::LinearChainSync(event) => reactor::wrap_effects(
                Event::LinearChainSync,
                self.linear_chain_sync
                    .handle_event(effect_builder, rng, event),
            ),
            Event::BlockFetcher(event) => reactor::wrap_effects(
                Event::BlockFetcher,
                self.linear_chain_fetcher
                    .handle_event(effect_builder, rng, event),
            ),
            Event::BlockValidator(event) => reactor::wrap_effects(
                Event::BlockValidator,
                self.block_validator
                    .handle_event(effect_builder, rng, event),
            ),
            Event::DeployFetcher(event) => reactor::wrap_effects(
                Event::DeployFetcher,
                self.deploy_fetcher.handle_event(effect_builder, rng, event),
            ),
            Event::BlockByHeightFetcher(event) => reactor::wrap_effects(
                Event::BlockByHeightFetcher,
                self.block_by_height_fetcher
                    .handle_event(effect_builder, rng, event),
            ),
            Event::DeployFetcherRequest(request) => {
                self.dispatch_event(effect_builder, rng, Event::DeployFetcher(request.into()))
            }
            Event::BlockByHeightFetcherRequest(request) => self.dispatch_event(
                effect_builder,
                rng,
                Event::BlockByHeightFetcher(request.into()),
            ),
            Event::BlockExecutor(event) => reactor::wrap_effects(
                Event::BlockExecutor,
                self.block_executor.handle_event(effect_builder, rng, event),
            ),
            Event::BlockExecutorRequest(request) => {
                self.dispatch_event(effect_builder, rng, Event::BlockExecutor(request.into()))
            }
            Event::ContractRuntime(event) => reactor::wrap_effects(
                Event::ContractRuntime,
                self.contract_runtime
                    .handle_event(effect_builder, rng, event),
            ),
            Event::BlockExecutorAnnouncement(BlockExecutorAnnouncement::LinearChainBlock {
                block,
                execution_results,
            }) => {
                let mut effects = Effects::new();
                let block_hash = *block.hash();

                // send to linear chain
                let reactor_event = Event::LinearChain(linear_chain::Event::LinearChainBlock {
                    block: Box::new(block),
                    execution_results: execution_results
                        .iter()
                        .map(|(hash, (_header, results))| (*hash, results.clone()))
                        .collect(),
                });
                effects.extend(self.dispatch_event(effect_builder, rng, reactor_event));

                // send to event stream
                for (deploy_hash, (deploy_header, execution_result)) in execution_results {
                    let reactor_event =
                        Event::EventStreamServer(event_stream_server::Event::DeployProcessed {
                            deploy_hash,
                            deploy_header: Box::new(deploy_header),
                            block_hash,
                            execution_result: Box::new(execution_result),
                        });
                    effects.extend(self.dispatch_event(effect_builder, rng, reactor_event));
                }

                effects
            }
            Event::LinearChain(event) => reactor::wrap_effects(
                Event::LinearChain,
                self.linear_chain.handle_event(effect_builder, rng, event),
            ),
            Event::Consensus(event) => reactor::wrap_effects(
                Event::Consensus,
                self.consensus.handle_event(effect_builder, rng, event),
            ),
            Event::ConsensusAnnouncement(announcement) => match announcement {
                ConsensusAnnouncement::Handled(block_header) => reactor::wrap_effects(
                    Event::LinearChainSync,
                    self.linear_chain_sync.handle_event(
                        effect_builder,
                        rng,
                        linear_chain_sync::Event::BlockHandled(block_header),
                    ),
                ),
                ConsensusAnnouncement::Finalized(block) => reactor::wrap_effects(
                    Event::EventStreamServer,
                    self.event_stream_server.handle_event(
                        effect_builder,
                        rng,
                        event_stream_server::Event::BlockFinalized(block),
                    ),
                ),
                other => {
                    warn!("Ignoring consensus announcement {}", other);
                    Effects::new()
                }
            },
            Event::BlockProposerRequest(request) => {
                // Consensus component should not be trying to create new blocks during joining
                // phase.
                error!("Ignoring block proposer request {}", request);
                Effects::new()
            }
            Event::ProtoBlockValidatorRequest(request) => {
                // During joining phase, consensus component should not be requesting
                // validation of the proto block.
                error!("Ignoring proto block validation request {}", request);
                Effects::new()
            }
            Event::AddressGossiper(event) => reactor::wrap_effects(
                Event::AddressGossiper,
                self.address_gossiper
                    .handle_event(effect_builder, rng, event),
            ),
            Event::AddressGossiperAnnouncement(ann) => {
                let GossiperAnnouncement::NewCompleteItem(gossiped_address) = ann;
                let reactor_event =
                    Event::Network(small_network::Event::PeerAddressReceived(gossiped_address));
                self.dispatch_event(effect_builder, rng, reactor_event)
            }

            Event::LinearChainAnnouncement(LinearChainAnnouncement::BlockAdded {
                block_hash,
                block_header,
            }) => reactor::wrap_effects(
                Event::EventStreamServer,
                self.event_stream_server.handle_event(
                    effect_builder,
                    rng,
                    event_stream_server::Event::BlockAdded {
                        block_hash,
                        block_header,
                    },
                ),
            ),
            Event::RestServer(event) => reactor::wrap_effects(
                Event::RestServer,
                self.rest_server.handle_event(effect_builder, rng, event),
            ),
            Event::EventStreamServer(event) => reactor::wrap_effects(
                Event::EventStreamServer,
                self.event_stream_server
                    .handle_event(effect_builder, rng, event),
            ),
            Event::MetricsRequest(req) => reactor::wrap_effects(
                Event::MetricsRequest,
                self.metrics.handle_event(effect_builder, rng, req),
            ),
            Event::ChainspecLoader(event) => reactor::wrap_effects(
                Event::ChainspecLoader,
                self.chainspec_loader
                    .handle_event(effect_builder, rng, event),
            ),
            Event::ChainspecLoaderRequest(req) => {
                self.dispatch_event(effect_builder, rng, Event::ChainspecLoader(req.into()))
            }
            Event::NetworkInfoRequest(req) => self.dispatch_event(
                effect_builder,
                rng,
                Event::Network(small_network::Event::from(req)),
            ),
        }
    }

    fn is_stopped(&mut self) -> bool {
        self.linear_chain_sync.is_synced()
    }

    fn update_metrics(&mut self, event_queue_handle: EventQueueHandle<Self::Event>) {
        self.event_queue_metrics
            .record_event_queue_counts(&event_queue_handle)
    }
}

impl Reactor {
    /// Deconstructs the reactor into config useful for creating a Validator reactor. Shuts down
    /// the network, closing all incoming and outgoing connections, and frees up the listening
    /// socket.
    pub async fn into_validator_config(self) -> ValidatorInitConfig {
        let block_proposer_state = Default::default();

        let (net, rest_server, config) = (
            self.net,
            self.rest_server,
            ValidatorInitConfig {
                chainspec_loader: self.chainspec_loader,
                config: self.config,
                contract_runtime: self.contract_runtime,
                storage: self.storage,
                consensus: self.consensus,
                init_consensus_effects: self.init_consensus_effects,
                linear_chain: self.linear_chain.linear_chain().clone(),
                block_proposer_state,
                event_stream_server: self.event_stream_server,
            },
        );
        net.finalize().await;
        rest_server.finalize().await;
        config
    }
}<|MERGE_RESOLUTION|>--- conflicted
+++ resolved
@@ -5,11 +5,7 @@
 use datasize::DataSize;
 use derive_more::From;
 use prometheus::Registry;
-<<<<<<< HEAD
-use semver::Version;
 use serde::Serialize;
-=======
->>>>>>> 62a59b2a
 use tracing::{error, info, warn};
 
 use block_executor::BlockExecutor;
@@ -72,11 +68,7 @@
 
     /// Storage event.
     #[from]
-<<<<<<< HEAD
-    Storage(#[serde(skip_serializing)] storage::Event<Storage>),
-=======
-    Storage(storage::Event),
->>>>>>> 62a59b2a
+    Storage(#[serde(skip_serializing)] storage::Event),
 
     #[from]
     /// REST server event.
