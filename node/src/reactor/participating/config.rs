use datasize::DataSize;
use serde::Deserialize;

use crate::{
<<<<<<< HEAD
    logging::LoggingConfig, types::NodeConfig, BlockProposerConfig, ConsensusConfig, ConsoleConfig,
    ContractRuntimeConfig, DeployAcceptorConfig, EventStreamServerConfig, FetcherConfig,
    GossipConfig, RestServerConfig, RpcServerConfig, SmallNetworkConfig, StorageConfig,
=======
    logging::LoggingConfig, types::NodeConfig, BlockProposerConfig, ConsensusConfig,
    ContractRuntimeConfig, DeployAcceptorConfig, DiagnosticsPortConfig, EventStreamServerConfig,
    FetcherConfig, GossipConfig, LinearChainSyncConfig, RestServerConfig, RpcServerConfig,
    SmallNetworkConfig, StorageConfig,
>>>>>>> a7c5e77a
};

/// Root configuration.
#[derive(DataSize, Debug, Default, Deserialize)]
// Disallow unknown fields to ensure config files and command-line overrides contain valid keys.
#[serde(deny_unknown_fields)]
pub(crate) struct Config {
    /// Node fast-sync configuration.
    pub(crate) node: NodeConfig,
    /// Logging configuration.
    pub(crate) logging: LoggingConfig,
    /// Consensus configuration.
    pub(crate) consensus: ConsensusConfig,
    /// Network configuration.
    pub(crate) network: SmallNetworkConfig,
    /// Event stream API server configuration.
    pub(crate) event_stream_server: EventStreamServerConfig,
    /// REST API server configuration.
    pub(crate) rest_server: RestServerConfig,
    /// RPC API server configuration.
    pub(crate) rpc_server: RpcServerConfig,
    /// On-disk storage configuration.
    pub(crate) storage: StorageConfig,
    /// Gossip protocol configuration.
    pub(crate) gossip: GossipConfig,
    /// Fetcher configuration.
    pub(crate) fetcher: FetcherConfig,
    /// Contract runtime configuration.
    pub(crate) contract_runtime: ContractRuntimeConfig,
    /// Deploy acceptor configuration.
    pub(crate) deploy_acceptor: DeployAcceptorConfig,
    /// Block proposer configuration.
    #[serde(default)]
    pub(crate) block_proposer: BlockProposerConfig,
    /// Diagnostics port configuration.
    pub(crate) diagnostics_port: DiagnosticsPortConfig,
}<|MERGE_RESOLUTION|>--- conflicted
+++ resolved
@@ -2,16 +2,10 @@
 use serde::Deserialize;
 
 use crate::{
-<<<<<<< HEAD
-    logging::LoggingConfig, types::NodeConfig, BlockProposerConfig, ConsensusConfig, ConsoleConfig,
-    ContractRuntimeConfig, DeployAcceptorConfig, EventStreamServerConfig, FetcherConfig,
-    GossipConfig, RestServerConfig, RpcServerConfig, SmallNetworkConfig, StorageConfig,
-=======
     logging::LoggingConfig, types::NodeConfig, BlockProposerConfig, ConsensusConfig,
     ContractRuntimeConfig, DeployAcceptorConfig, DiagnosticsPortConfig, EventStreamServerConfig,
-    FetcherConfig, GossipConfig, LinearChainSyncConfig, RestServerConfig, RpcServerConfig,
-    SmallNetworkConfig, StorageConfig,
->>>>>>> a7c5e77a
+    FetcherConfig, GossipConfig, RestServerConfig, RpcServerConfig, SmallNetworkConfig,
+    StorageConfig,
 };
 
 /// Root configuration.
