[package]
name = "casper-types"
<<<<<<< HEAD
version = "1.4.5" # when updating, also update 'html_root_url' in lib.rs
=======
version = "1.5.0" # when updating, also update 'html_root_url' in lib.rs
>>>>>>> a7f6a648
authors = ["Fraser Hutchison <fraser@casperlabs.io>"]
edition = "2018"
description = "Types shared by many casper crates for use on the Casper network."
readme = "README.md"
documentation = "https://docs.rs/casper-types"
homepage = "https://casperlabs.io"
repository = "https://github.com/CasperLabs/casper-node/tree/master/types"
license = "Apache-2.0"

[dependencies]
base16 = { version = "0.2.1", default-features = false, features = ["alloc"] }
base64 = { version = "0.13.0", default-features = false }
bitflags = "1"
blake2 = { version = "0.9.0", default-features = false }
datasize = { version = "0.2.4", optional = true }
ed25519-dalek = { version = "1.0.0", default-features = false, features = ["rand", "u64_backend"] }
hex = { version = "0.4.2", default-features = false, features = ["alloc"] }
hex_fmt = "0.3.0"
k256 = { version = "0.7.2", default-features = false, features = ["ecdsa", "zeroize"] }
num = { version = "0.4.0", default-features = false, features = ["alloc"] }
num-derive = { version = "0.3.0", default-features = false }
num-integer = { version = "0.1.42", default-features = false }
num-rational = { version = "0.4.0", default-features = false }
num-traits = { version = "0.2.10", default-features = false }
once_cell = { version = "1.5.2", optional = true }
proptest = { version = "1.0.0", optional = true }
rand = { version = "0.8.3", default-features = false, features = ["small_rng"] }
schemars = { version = "=0.8.5", features = ["preserve_order"], optional = true }
serde = { version = "1", default-features = false, features = ["alloc", "derive"] }
serde_bytes = { version = "0.11.5", default-features = false, features = ["alloc"] }
serde_json = { version = "1.0.59", default-features = false, features = ["alloc"] }
uint = { version = "0.9.0", default-features = false }
version-sync = { version = "0.9", optional = true }

[dev-dependencies]
bincode = "1.3.1"
criterion = "0.3.5"
getrandom = { version = "0.2.0", features = ["rdrand"] }
proptest = "1.0.0"
proptest-attr-macro = "1.0.0"
serde_json = "1.0.55"
serde_test = "1.0.117"
strum = { version = "0.21", features = ["derive"] }

[features]
json-schema = ["once_cell", "schemars"]
gens = ["proptest"]
# DEPRECATED - enabling `std` has no effect.
std = []

[[bench]]
name = "bytesrepr_bench"
harness = false<|MERGE_RESOLUTION|>--- conflicted
+++ resolved
@@ -1,10 +1,6 @@
 [package]
 name = "casper-types"
-<<<<<<< HEAD
-version = "1.4.5" # when updating, also update 'html_root_url' in lib.rs
-=======
 version = "1.5.0" # when updating, also update 'html_root_url' in lib.rs
->>>>>>> a7f6a648
 authors = ["Fraser Hutchison <fraser@casperlabs.io>"]
 edition = "2018"
 description = "Types shared by many casper crates for use on the Casper network."
