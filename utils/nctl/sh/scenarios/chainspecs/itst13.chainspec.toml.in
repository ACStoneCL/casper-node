--- conflicted
+++ resolved
@@ -2,7 +2,7 @@
 # Protocol version.
 version = '1.0.0'
 # Whether we need to clear latest blocks back to the switch block just before the activation point or not.
-hard_reset = false
+hard_reset = true
 # This protocol version becomes active at this point.
 #
 # If it is a timestamp string, it represents the timestamp for the genesis block.  This is the beginning of era 0.  By
@@ -18,14 +18,6 @@
 # contributing to the seeding of the pseudo-random number generator used in contract-runtime for computing genesis
 # post-state hash.
 name = 'casper-example'
-<<<<<<< HEAD
-=======
-# Timestamp for the genesis block.  This is the beginning of era 0. By this time, a sufficient majority (> 50% + F/2 —
-# see finality_threshold_percent below) of validator nodes must be up and running to start the blockchain.  This
-# timestamp is also used in seeding the pseudo-random number generator used in contract-runtime for computing genesis
-# post-state hash.
-timestamp = '${TIMESTAMP}'
->>>>>>> 1f476980
 # The maximum size of an acceptable networking message in bytes.  Any message larger than this will
 # be rejected at the networking level.
 maximum_net_message_size = 23_068_672
